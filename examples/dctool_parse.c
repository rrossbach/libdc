--- conflicted
+++ resolved
@@ -66,105 +66,7 @@
 
 	// Create the parser.
 	message ("Creating the parser.\n");
-<<<<<<< HEAD
-	switch (family) {
-	case DC_FAMILY_SUUNTO_SOLUTION:
-		rc = suunto_solution_parser_create (&parser, context);
-		break;
-	case DC_FAMILY_SUUNTO_EON:
-		rc = suunto_eon_parser_create (&parser, context, 0);
-		break;
-	case DC_FAMILY_SUUNTO_VYPER:
-		if (model == 0x01)
-			rc = suunto_eon_parser_create (&parser, context, 1);
-		else
-			rc = suunto_vyper_parser_create (&parser, context);
-		break;
-	case DC_FAMILY_SUUNTO_VYPER2:
-	case DC_FAMILY_SUUNTO_D9:
-		rc = suunto_d9_parser_create (&parser, context, model, 0);
-		break;
-	case DC_FAMILY_SUUNTO_EONSTEEL:
-		rc = suunto_eonsteel_parser_create(&parser, context, model);
-		break;
-	case DC_FAMILY_UWATEC_ALADIN:
-	case DC_FAMILY_UWATEC_MEMOMOUSE:
-		rc = uwatec_memomouse_parser_create (&parser, context, devtime, systime);
-		break;
-	case DC_FAMILY_UWATEC_SMART:
-	case DC_FAMILY_UWATEC_MERIDIAN:
-		rc = uwatec_smart_parser_create (&parser, context, model, devtime, systime);
-		break;
-	case DC_FAMILY_REEFNET_SENSUS:
-		rc = reefnet_sensus_parser_create (&parser, context, devtime, systime);
-		break;
-	case DC_FAMILY_REEFNET_SENSUSPRO:
-		rc = reefnet_sensuspro_parser_create (&parser, context, devtime, systime);
-		break;
-	case DC_FAMILY_REEFNET_SENSUSULTRA:
-		rc = reefnet_sensusultra_parser_create (&parser, context, devtime, systime);
-		break;
-	case DC_FAMILY_OCEANIC_VTPRO:
-		rc = oceanic_vtpro_parser_create (&parser, context);
-		break;
-	case DC_FAMILY_OCEANIC_VEO250:
-		rc = oceanic_veo250_parser_create (&parser, context, model);
-		break;
-	case DC_FAMILY_OCEANIC_ATOM2:
-		if (model == REACTPROWHITE)
-			rc = oceanic_veo250_parser_create (&parser, context, model);
-		else
-			rc = oceanic_atom2_parser_create (&parser, context, model, 0);
-		break;
-	case DC_FAMILY_MARES_NEMO:
-	case DC_FAMILY_MARES_PUCK:
-		rc = mares_nemo_parser_create (&parser, context, model);
-		break;
-	case DC_FAMILY_MARES_DARWIN:
-		rc = mares_darwin_parser_create (&parser, context, model);
-		break;
-	case DC_FAMILY_MARES_ICONHD:
-		rc = mares_iconhd_parser_create (&parser, context, model);
-		break;
-	case DC_FAMILY_HW_OSTC:
-		rc = hw_ostc_parser_create (&parser, context, 0, 0);
-		break;
-	case DC_FAMILY_HW_FROG:
-	case DC_FAMILY_HW_OSTC3:
-		rc = hw_ostc_parser_create (&parser, context, 0, 1);
-		break;
-	case DC_FAMILY_CRESSI_EDY:
-	case DC_FAMILY_ZEAGLE_N2ITION3:
-		rc = cressi_edy_parser_create (&parser, context, model);
-		break;
-	case DC_FAMILY_CRESSI_LEONARDO:
-		rc = cressi_leonardo_parser_create (&parser, context);
-		break;
-	case DC_FAMILY_ATOMICS_COBALT:
-		rc = atomics_cobalt_parser_create (&parser, context);
-		break;
-	case DC_FAMILY_SHEARWATER_PREDATOR:
-		rc = shearwater_predator_parser_create (&parser, context, 0);
-		break;
-	case DC_FAMILY_SHEARWATER_PETREL:
-		rc = shearwater_petrel_parser_create (&parser, context, 0);
-		break;
-	case DC_FAMILY_DIVERITE_NITEKQ:
-		rc = diverite_nitekq_parser_create (&parser, context);
-		break;
-	case DC_FAMILY_CITIZEN_AQUALAND:
-		rc = citizen_aqualand_parser_create (&parser, context);
-		break;
-	case DC_FAMILY_DIVESYSTEM_IDIVE:
-		rc = divesystem_idive_parser_create2 (&parser, context, model);
-		break;
-	default:
-		rc = DC_STATUS_INVALIDARGS;
-		break;
-	}
-=======
 	rc = dc_parser_new2 (&parser, context, descriptor, devtime, systime);
->>>>>>> 3b179e70
 	if (rc != DC_STATUS_SUCCESS) {
 		ERROR ("Error creating the parser.");
 		goto cleanup;
