/*
 * libdivecomputer
 *
 * Copyright (C) 2013 Jef Driesen
 *
 * This library is free software; you can redistribute it and/or
 * modify it under the terms of the GNU Lesser General Public
 * License as published by the Free Software Foundation; either
 * version 2.1 of the License, or (at your option) any later version.
 *
 * This library is distributed in the hope that it will be useful,
 * but WITHOUT ANY WARRANTY; without even the implied warranty of
 * MERCHANTABILITY or FITNESS FOR A PARTICULAR PURPOSE.  See the GNU
 * Lesser General Public License for more details.
 *
 * You should have received a copy of the GNU Lesser General Public
 * License along with this library; if not, write to the Free Software
 * Foundation, Inc., 51 Franklin Street, Fifth Floor, Boston,
 * MA 02110-1301 USA
 */

#include <string.h> // memcmp, memcpy
#include <stdlib.h> // malloc, free

#include "shearwater_petrel.h"
#include "shearwater_common.h"
#include "context-private.h"
#include "device-private.h"
#include "platform.h"
#include "array.h"

#define ISINSTANCE(device) dc_device_isinstance((device), &shearwater_petrel_device_vtable)

#define MANIFEST_ADDR 0xE0000000
#define MANIFEST_SIZE 0x600

#define DIVE_SIZE     0xFFFFFF

#define RECORD_SIZE   0x20
#define RECORD_COUNT  (MANIFEST_SIZE / RECORD_SIZE)

typedef struct shearwater_petrel_device_t {
	shearwater_common_device_t base;
	unsigned char fingerprint[4];
} shearwater_petrel_device_t;

static dc_status_t shearwater_petrel_device_set_fingerprint (dc_device_t *abstract, const unsigned char data[], unsigned int size);
static dc_status_t shearwater_petrel_device_foreach (dc_device_t *abstract, dc_dive_callback_t callback, void *userdata);
static dc_status_t shearwater_petrel_device_close (dc_device_t *abstract);

static const dc_device_vtable_t shearwater_petrel_device_vtable = {
	sizeof(shearwater_petrel_device_t),
	DC_FAMILY_SHEARWATER_PETREL,
	shearwater_petrel_device_set_fingerprint, /* set_fingerprint */
	NULL, /* read */
	NULL, /* write */
	NULL, /* dump */
	shearwater_petrel_device_foreach, /* foreach */
	NULL, /* timesync */
	shearwater_petrel_device_close /* close */
};


static unsigned int
str2num (unsigned char data[], unsigned int size, unsigned int offset)
{
	unsigned int value = 0;
	for (unsigned int i = offset; i < size; ++i) {
		if (data[i] < '0' || data[i] > '9')
			break;
		value *= 10;
		value += data[i] - '0';
	}

	return value;
}


dc_status_t
shearwater_petrel_device_open (dc_device_t **out, dc_context_t *context, dc_iostream_t *iostream)
{
	dc_status_t status = DC_STATUS_SUCCESS;
	shearwater_petrel_device_t *device = NULL;

	if (out == NULL)
		return DC_STATUS_INVALIDARGS;

	// Allocate memory.
	device = (shearwater_petrel_device_t *) dc_device_allocate (context, &shearwater_petrel_device_vtable);
	if (device == NULL) {
		ERROR (context, "Failed to allocate memory.");
		return DC_STATUS_NOMEMORY;
	}

	// Set the default values.
	memset (device->fingerprint, 0, sizeof (device->fingerprint));

	// Setup the device.
	status = shearwater_common_setup (&device->base, context, iostream);
	if (status != DC_STATUS_SUCCESS) {
		goto error_free;
	}

	*out = (dc_device_t *) device;

	return DC_STATUS_SUCCESS;

error_free:
	dc_device_deallocate ((dc_device_t *) device);
	return status;
}


static dc_status_t
shearwater_petrel_device_close (dc_device_t *abstract)
{
	dc_status_t status = DC_STATUS_SUCCESS;
	shearwater_common_device_t *device = (shearwater_common_device_t *) abstract;
	dc_status_t rc = DC_STATUS_SUCCESS;

	// Shutdown the device.
	unsigned char request[] = {0x2E, 0x90, 0x20, 0x00};
	rc = shearwater_common_transfer (device, request, sizeof (request), NULL, 0, NULL);
	if (rc != DC_STATUS_SUCCESS) {
		dc_status_set_error(&status, rc);
	}

	return status;
}


static dc_status_t
shearwater_petrel_device_set_fingerprint (dc_device_t *abstract, const unsigned char data[], unsigned int size)
{
	shearwater_petrel_device_t *device = (shearwater_petrel_device_t *) abstract;

	if (size && size != sizeof (device->fingerprint))
		return DC_STATUS_INVALIDARGS;

	if (size)
		memcpy (device->fingerprint, data, sizeof (device->fingerprint));
	else
		memset (device->fingerprint, 0, sizeof (device->fingerprint));

	return DC_STATUS_SUCCESS;
}


static dc_status_t
shearwater_petrel_device_foreach (dc_device_t *abstract, dc_dive_callback_t callback, void *userdata)
{
	shearwater_petrel_device_t *device = (shearwater_petrel_device_t *) abstract;
	dc_status_t rc = DC_STATUS_SUCCESS;

	// Allocate memory buffers for the manifests.
	dc_buffer_t *buffer = dc_buffer_new (MANIFEST_SIZE);
	dc_buffer_t *manifests = dc_buffer_new (MANIFEST_SIZE);
	if (buffer == NULL || manifests == NULL) {
		ERROR (abstract->context, "Insufficient buffer space available.");
		dc_buffer_free (buffer);
		dc_buffer_free (manifests);
		return DC_STATUS_NOMEMORY;
	}

	// Enable progress notifications.
	unsigned int current = 0, maximum = 0;
	dc_event_progress_t progress = EVENT_PROGRESS_INITIALIZER;
	device_event_emit (abstract, DC_EVENT_PROGRESS, &progress);

	// Read the serial number.
	rc = shearwater_common_identifier (&device->base, buffer, ID_SERIAL);
	if (rc != DC_STATUS_SUCCESS) {
		ERROR (abstract->context, "Failed to read the serial number.");
		dc_buffer_free (buffer);
		dc_buffer_free (manifests);
		return rc;
	}

	// Convert to a number.
	unsigned char serial[4] = {0};
	if (array_convert_hex2bin (dc_buffer_get_data (buffer), dc_buffer_get_size (buffer),
		serial, sizeof (serial)) != 0 ) {
		ERROR (abstract->context, "Failed to convert the serial number.");
		dc_buffer_free (buffer);
		dc_buffer_free (manifests);
		return DC_STATUS_DATAFORMAT;

	}

	// Read the firmware version.
	rc = shearwater_common_identifier (&device->base, buffer, ID_FIRMWARE);
	if (rc != DC_STATUS_SUCCESS) {
		ERROR (abstract->context, "Failed to read the firmware version.");
		dc_buffer_free (buffer);
		dc_buffer_free (manifests);
		return rc;
	}

	// Convert to a number.
	unsigned int firmware = str2num (dc_buffer_get_data (buffer), dc_buffer_get_size (buffer), 1);

	// Read the hardware type.
	rc = shearwater_common_identifier (&device->base, buffer, ID_HARDWARE);
	if (rc != DC_STATUS_SUCCESS) {
		ERROR (abstract->context, "Failed to read the hardware type.");
		dc_buffer_free (buffer);
		dc_buffer_free (manifests);
		return rc;
	}

	// Convert and map to the model number.
	unsigned int hardware = array_uint_be (dc_buffer_get_data (buffer), dc_buffer_get_size (buffer));
	unsigned int model = 0;
	switch (hardware) {
	case 0x0101:
	case 0x0202:
		model = PREDATOR;
		break;
	case 0x0606:
	case 0x0A0A: // Nerd 1
		model = NERD;
		break;
	case 0x0E0D: // Nerd 2
		model = NERD2;
		break;
	case 0x0404:
	case 0x0909: // Petrel 1
	case 0x0B0B: // Petrel 1 (newer hardware)
		model = PETREL;
		break;
	case 0x0505:
	case 0x0808: // Petrel 2
		model = PETREL;
		break;
	case 0x0707: // documentation list 0C0D for both Perdix and Perdix AI :-(
		model = PERDIX;
		break;
	case 0x0C0C:
	case 0x0C0D:
<<<<<<< HEAD
	case 0x0D0D:
=======
	case 0x7C2D:
>>>>>>> d85d8811
		model = PERDIXAI;
		break;
	case 0x0F0F:
	case 0x1F0A:
		model = TERIC;
		break;
	case 0x1512:
		model = PEREGRINE;
		break;
	default:
		// return a model of 0 which is unknown
		WARNING (abstract->context, "Unknown hardware type %04x. Assuming Petrel.", hardware);
	}

	// Emit a device info event.
	dc_event_devinfo_t devinfo;
	devinfo.model = model;
	devinfo.firmware = firmware;
	devinfo.serial = array_uint32_be (serial);
	device_event_emit (abstract, DC_EVENT_DEVINFO, &devinfo);

	// Read the logbook type
	rc = shearwater_common_identifier (&device->base, buffer, ID_LOGUPLOAD);
	if (rc != DC_STATUS_SUCCESS) {
		ERROR (abstract->context, "Failed to read the logbook type.");
		dc_buffer_free (buffer);
		dc_buffer_free (manifests);
		return rc;
	}

	if (dc_buffer_get_size (buffer) != 9) {
		ERROR (abstract->context, "Unexpected packet size (" DC_PRINTF_SIZE " bytes).", dc_buffer_get_size(buffer));
		dc_buffer_free (buffer);
		dc_buffer_free (manifests);
		return DC_STATUS_DATAFORMAT;
	}

	unsigned int base_addr = array_uint32_be (dc_buffer_get_data (buffer) + 1);
	switch (base_addr) {
	case 0xDD000000: // Predator - we shouldn't get here, we could give up or we can try 0xC0000000
	case 0xC0000000: // Predator-Like Format (what we used to call the Petrel format)
	case 0x90000000: // some firmware versions supported an earlier version of PNF without final record
		// use the Predator-Like Format instead
		base_addr = 0xC0000000;
		break;
	case 0x80000000: // new Petrel Native Format with final record
		// that's the correct address
		break;
	default: // unknown format
		ERROR (abstract->context, "Unknown logbook format %08x", base_addr);
		dc_buffer_free (buffer);
		dc_buffer_free (manifests);
		return DC_STATUS_DATAFORMAT;
	}

	// Read the manifest pages
	while (1) {
		// Update the progress state.
		// Assume the worst case scenario of a full manifest, and adjust the
		// value with the actual number of dives after the manifest has been
		// processed.
		maximum += 1 + RECORD_COUNT;

		// Download a manifest.
		progress.current = NSTEPS * current;
		progress.maximum = NSTEPS * maximum;
		rc = shearwater_common_download (&device->base, buffer, MANIFEST_ADDR, MANIFEST_SIZE, 0, &progress);
		if (rc != DC_STATUS_SUCCESS) {
			ERROR (abstract->context, "Failed to download the manifest.");
			dc_buffer_free (buffer);
			dc_buffer_free (manifests);
			return rc;
		}

		// Cache the buffer pointer and size.
		unsigned char *data = dc_buffer_get_data (buffer);
		unsigned int size = dc_buffer_get_size (buffer);

		// Process the records in the manifest.
		unsigned int count = 0, deleted = 0;
		unsigned int offset = 0;
		while (offset < size) {
			// Check for a valid dive header.
			unsigned int header = array_uint16_be (data + offset);
			if (header == 0x5A23) {
				// this is a deleted dive; keep looking
				offset += RECORD_SIZE;
				deleted++;
				continue;
			}
			if (header != 0xA5C4)
				break;

			// Check the fingerprint data.
			if (memcmp (data + offset + 4, device->fingerprint, sizeof (device->fingerprint)) == 0)
				break;

			offset += RECORD_SIZE;
			count++;
		}

		// Update the progress state.
		current += 1;
		maximum -= RECORD_COUNT - count - deleted;

		// Append the manifest records to the main buffer.
		if (!dc_buffer_append (manifests, data, count * RECORD_SIZE)) {
			ERROR (abstract->context, "Insufficient buffer space available.");
			dc_buffer_free (buffer);
			dc_buffer_free (manifests);
			return DC_STATUS_NOMEMORY;
		}

		// Stop downloading manifest if there are no more records.
		if (count + deleted != RECORD_COUNT)
			break;
	}

	// Update and emit a progress event.
	progress.current = NSTEPS * current;
	progress.maximum = NSTEPS * maximum;
	device_event_emit (abstract, DC_EVENT_PROGRESS, &progress);

	// Cache the buffer pointer and size.
	unsigned char *data = dc_buffer_get_data (manifests);
	unsigned int size = dc_buffer_get_size (manifests);

	unsigned int offset = 0;
	while (offset < size) {
		// skip deleted dives
		if (array_uint16_be(data + offset) == 0x5A23) {
			offset += RECORD_SIZE;
			continue;
		}
		// Get the address of the dive.
		unsigned int address = array_uint32_be (data + offset + 20);

		// Download the dive.
		progress.current = NSTEPS * current;
		progress.maximum = NSTEPS * maximum;
		rc = shearwater_common_download (&device->base, buffer, base_addr + address, DIVE_SIZE, 1, &progress);
		if (rc != DC_STATUS_SUCCESS) {
			ERROR (abstract->context, "Failed to download the dive.");
			dc_buffer_free (buffer);
			dc_buffer_free (manifests);
			return rc;
		}

		// Update the progress state.
		current += 1;

		unsigned char *buf = dc_buffer_get_data (buffer);
		unsigned int len = dc_buffer_get_size (buffer);
		if (callback && !callback (buf, len, buf + 12, sizeof (device->fingerprint), userdata))
			break;

		offset += RECORD_SIZE;
	}

	// Update and emit a progress event.
	progress.current = NSTEPS * current;
	progress.maximum = NSTEPS * maximum;
	device_event_emit (abstract, DC_EVENT_PROGRESS, &progress);

	dc_buffer_free (manifests);
	dc_buffer_free (buffer);

	return rc;
}<|MERGE_RESOLUTION|>--- conflicted
+++ resolved
@@ -237,11 +237,8 @@
 		break;
 	case 0x0C0C:
 	case 0x0C0D:
-<<<<<<< HEAD
 	case 0x0D0D:
-=======
 	case 0x7C2D:
->>>>>>> d85d8811
 		model = PERDIXAI;
 		break;
 	case 0x0F0F:
