--- conflicted
+++ resolved
@@ -428,7 +428,6 @@
 	{"Liquivision", "Kaon", DC_FAMILY_LIQUIVISION_LYNX, 3, DC_TRANSPORT_SERIAL, NULL},
 	/* Sporasub */
 	{"Sporasub", "SP2", DC_FAMILY_SPORASUB_SP2, 0, DC_TRANSPORT_SERIAL, NULL},
-<<<<<<< HEAD
 
 	// Not merged upstream yet
 	/* Garmin -- model numbers as defined in FIT format; USB product id is (0x4000 | model) */
@@ -439,13 +438,12 @@
 	{"Deepblu", "Cosmiq+", DC_FAMILY_DEEPBLU, 0, DC_TRANSPORT_BLE, dc_filter_deepblu},
 	/* Oceans S1 */
 	{ "Oceans", "S1", DC_FAMILY_OCEANS_S1, 0, DC_TRANSPORT_BLE, dc_filter_oceans },
-=======
+
 	/* Deep Six Excursion */
 	{"Deep Six", "Excursion", DC_FAMILY_DEEPSIX_EXCURSION, 0, DC_TRANSPORT_BLE, dc_filter_deepsix},
 	{"Crest",    "CR-4",      DC_FAMILY_DEEPSIX_EXCURSION, 0, DC_TRANSPORT_BLE, dc_filter_deepsix},
 	{"Genesis",  "Centauri",  DC_FAMILY_DEEPSIX_EXCURSION, 0, DC_TRANSPORT_BLE, dc_filter_deepsix},
 	{"Tusa",     "TC1",       DC_FAMILY_DEEPSIX_EXCURSION, 0, DC_TRANSPORT_BLE, dc_filter_deepsix},
->>>>>>> f6df075d
 };
 
 static int
@@ -745,7 +743,6 @@
 	return 1;
 }
 
-<<<<<<< HEAD
 // Not merged upstream yet
 static int dc_filter_garmin (dc_transport_t transport, const void *userdata, void *params)
 {
@@ -764,7 +761,15 @@
 {
 	static const char * const bluetooth[] = {
 		"COSMIQ",
-=======
+	};
+
+	if (transport == DC_TRANSPORT_BLE) {
+		return DC_FILTER_INTERNAL (userdata, bluetooth, 0, dc_match_name);
+	}
+
+	return 1;
+}
+
 static int dc_filter_deepsix (dc_transport_t transport, const void *userdata, void *params)
 {
 	static const char * const bluetooth[] = {
@@ -772,7 +777,6 @@
 		"Crest-CR4",
 		"CENTAURI",
 		"TC1",
->>>>>>> f6df075d
 	};
 
 	if (transport == DC_TRANSPORT_BLE) {
@@ -782,7 +786,6 @@
 	return 1;
 }
 
-<<<<<<< HEAD
 static int dc_filter_oceans(dc_transport_t transport, const void* userdata, void *params)
 {
 	static const char* const ble[] = {
@@ -795,8 +798,6 @@
 
 	return 1;
 }
-=======
->>>>>>> f6df075d
 
 dc_status_t
 dc_descriptor_iterator (dc_iterator_t **out)
