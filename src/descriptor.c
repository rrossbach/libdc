/*
 * libdivecomputer
 *
 * Copyright (C) 2012 Jef Driesen
 *
 * This library is free software; you can redistribute it and/or
 * modify it under the terms of the GNU Lesser General Public
 * License as published by the Free Software Foundation; either
 * version 2.1 of the License, or (at your option) any later version.
 *
 * This library is distributed in the hope that it will be useful,
 * but WITHOUT ANY WARRANTY; without even the implied warranty of
 * MERCHANTABILITY or FITNESS FOR A PARTICULAR PURPOSE.  See the GNU
 * Lesser General Public License for more details.
 *
 * You should have received a copy of the GNU Lesser General Public
 * License along with this library; if not, write to the Free Software
 * Foundation, Inc., 51 Franklin Street, Fifth Floor, Boston,
 * MA 02110-1301 USA
 */

#include <stddef.h>
#include <stdlib.h>
#include <string.h>

#include "descriptor-private.h"
#include "iterator-private.h"
#include "platform.h"

#define C_ARRAY_SIZE(array) (sizeof (array) / sizeof *(array))
#define C_ARRAY_ITEMSIZE(array) (sizeof *(array))

#define DC_FILTER_INTERNAL(key, values, isnullterminated, match) \
	dc_filter_internal( \
		key, \
		values, \
		C_ARRAY_SIZE(values) - isnullterminated, \
		C_ARRAY_ITEMSIZE(values), \
		match)

typedef int (*dc_match_t)(const void *, const void *);

static int dc_filter_uwatec (dc_transport_t transport, const void *userdata);
static int dc_filter_suunto (dc_transport_t transport, const void *userdata);
static int dc_filter_shearwater (dc_transport_t transport, const void *userdata);
static int dc_filter_hw (dc_transport_t transport, const void *userdata);
static int dc_filter_tecdiving (dc_transport_t transport, const void *userdata);
static int dc_filter_garmin (dc_transport_t transport, const void *userdata);
static int dc_filter_mares (dc_transport_t transport, const void *userdata);
static int dc_filter_divesystem (dc_transport_t transport, const void *userdata);
static int dc_filter_oceanic (dc_transport_t transport, const void *userdata);
<<<<<<< HEAD
static int dc_filter_deepblu (dc_transport_t transport, const void *userdata);
static int dc_filter_mclean(dc_transport_t transport, const void *userdata);
=======
static int dc_filter_mclean (dc_transport_t transport, const void *userdata);
>>>>>>> c065a784

static dc_status_t dc_descriptor_iterator_next (dc_iterator_t *iterator, void *item);

struct dc_descriptor_t {
	const char *vendor;
	const char *product;
	dc_family_t type;
	unsigned int model;
	unsigned int transports;
	dc_filter_t filter;
};

typedef struct dc_descriptor_iterator_t {
	dc_iterator_t base;
	size_t current;
} dc_descriptor_iterator_t;

static const dc_iterator_vtable_t dc_descriptor_iterator_vtable = {
	sizeof(dc_descriptor_iterator_t),
	dc_descriptor_iterator_next,
	NULL,
};

/*
 * The model numbers in the table are the actual model numbers reported by the
 * device. For devices where there is no model number available (or known), an
 * artifical number (starting at zero) is assigned.  If the model number isn't
 * actually used to identify individual models, identical values are assigned.
 */

static const dc_descriptor_t g_descriptors[] = {
	/* Suunto Solution */
	{"Suunto", "Solution", DC_FAMILY_SUUNTO_SOLUTION, 0, DC_TRANSPORT_SERIAL, NULL},
	/* Suunto Eon */
	{"Suunto", "Eon",             DC_FAMILY_SUUNTO_EON, 0, DC_TRANSPORT_SERIAL, NULL},
	{"Suunto", "Solution Alpha",  DC_FAMILY_SUUNTO_EON, 0, DC_TRANSPORT_SERIAL, NULL},
	{"Suunto", "Solution Nitrox", DC_FAMILY_SUUNTO_EON, 0, DC_TRANSPORT_SERIAL, NULL},
	/* Suunto Vyper */
	{"Suunto", "Spyder",   DC_FAMILY_SUUNTO_VYPER, 0x01, DC_TRANSPORT_SERIAL, NULL},
	{"Suunto", "Stinger",  DC_FAMILY_SUUNTO_VYPER, 0x03, DC_TRANSPORT_SERIAL, NULL},
	{"Suunto", "Mosquito", DC_FAMILY_SUUNTO_VYPER, 0x04, DC_TRANSPORT_SERIAL, NULL},
	{"Suunto", "D3",       DC_FAMILY_SUUNTO_VYPER, 0x05, DC_TRANSPORT_SERIAL, NULL},
	{"Suunto", "Vyper",    DC_FAMILY_SUUNTO_VYPER, 0x0A, DC_TRANSPORT_SERIAL, NULL},
	{"Suunto", "Vytec",    DC_FAMILY_SUUNTO_VYPER, 0X0B, DC_TRANSPORT_SERIAL, NULL},
	{"Suunto", "Cobra",    DC_FAMILY_SUUNTO_VYPER, 0X0C, DC_TRANSPORT_SERIAL, NULL},
	{"Suunto", "Gekko",    DC_FAMILY_SUUNTO_VYPER, 0X0D, DC_TRANSPORT_SERIAL, NULL},
	{"Suunto", "Zoop",     DC_FAMILY_SUUNTO_VYPER, 0x16, DC_TRANSPORT_SERIAL, NULL},
	/* Suunto Vyper 2 */
	{"Suunto", "Vyper 2",   DC_FAMILY_SUUNTO_VYPER2, 0x10, DC_TRANSPORT_SERIAL, NULL},
	{"Suunto", "Cobra 2",   DC_FAMILY_SUUNTO_VYPER2, 0x11, DC_TRANSPORT_SERIAL, NULL},
	{"Suunto", "Vyper Air", DC_FAMILY_SUUNTO_VYPER2, 0x13, DC_TRANSPORT_SERIAL, NULL},
	{"Suunto", "Cobra 3",   DC_FAMILY_SUUNTO_VYPER2, 0x14, DC_TRANSPORT_SERIAL, NULL},
	{"Suunto", "HelO2",     DC_FAMILY_SUUNTO_VYPER2, 0x15, DC_TRANSPORT_SERIAL, NULL},
	/* Suunto D9 */
	{"Suunto", "D9",         DC_FAMILY_SUUNTO_D9, 0x0E, DC_TRANSPORT_SERIAL, NULL},
	{"Suunto", "D6",         DC_FAMILY_SUUNTO_D9, 0x0F, DC_TRANSPORT_SERIAL, NULL},
	{"Suunto", "D4",         DC_FAMILY_SUUNTO_D9, 0x12, DC_TRANSPORT_SERIAL, NULL},
	{"Suunto", "D4i",        DC_FAMILY_SUUNTO_D9, 0x19, DC_TRANSPORT_SERIAL, NULL},
	{"Suunto", "D6i",        DC_FAMILY_SUUNTO_D9, 0x1A, DC_TRANSPORT_SERIAL, NULL},
	{"Suunto", "D9tx",       DC_FAMILY_SUUNTO_D9, 0x1B, DC_TRANSPORT_SERIAL, NULL},
	{"Suunto", "DX",         DC_FAMILY_SUUNTO_D9, 0x1C, DC_TRANSPORT_SERIAL, NULL},
	{"Suunto", "Vyper Novo", DC_FAMILY_SUUNTO_D9, 0x1D, DC_TRANSPORT_SERIAL, NULL},
	{"Suunto", "Zoop Novo",  DC_FAMILY_SUUNTO_D9, 0x1E, DC_TRANSPORT_SERIAL, NULL},
	{"Suunto", "D4f",        DC_FAMILY_SUUNTO_D9, 0x20, DC_TRANSPORT_SERIAL, NULL},
	/* Suunto EON Steel */
	{"Suunto", "EON Steel", DC_FAMILY_SUUNTO_EONSTEEL, 0, DC_TRANSPORT_USBHID | DC_TRANSPORT_BLE, dc_filter_suunto},
	{"Suunto", "EON Core",  DC_FAMILY_SUUNTO_EONSTEEL, 1, DC_TRANSPORT_USBHID | DC_TRANSPORT_BLE, dc_filter_suunto},
	{"Suunto", "D5",        DC_FAMILY_SUUNTO_EONSTEEL, 2, DC_TRANSPORT_USBHID | DC_TRANSPORT_BLE, dc_filter_suunto},
	/* Uwatec Aladin */
	{"Uwatec", "Aladin Air Twin",     DC_FAMILY_UWATEC_ALADIN, 0x1C, DC_TRANSPORT_SERIAL, NULL},
	{"Uwatec", "Aladin Sport Plus",   DC_FAMILY_UWATEC_ALADIN, 0x3E, DC_TRANSPORT_SERIAL, NULL},
	{"Uwatec", "Aladin Pro",          DC_FAMILY_UWATEC_ALADIN, 0x3F, DC_TRANSPORT_SERIAL, NULL},
	{"Uwatec", "Aladin Air Z",        DC_FAMILY_UWATEC_ALADIN, 0x44, DC_TRANSPORT_SERIAL, NULL},
	{"Uwatec", "Aladin Air Z O2",     DC_FAMILY_UWATEC_ALADIN, 0xA4, DC_TRANSPORT_SERIAL, NULL},
	{"Uwatec", "Aladin Air Z Nitrox", DC_FAMILY_UWATEC_ALADIN, 0xF4, DC_TRANSPORT_SERIAL, NULL},
	{"Uwatec", "Aladin Pro Ultra",    DC_FAMILY_UWATEC_ALADIN, 0xFF, DC_TRANSPORT_SERIAL, NULL},
	/* Uwatec Memomouse */
	{"Uwatec", "Memomouse", DC_FAMILY_UWATEC_MEMOMOUSE, 0, DC_TRANSPORT_SERIAL, NULL},
	/* Uwatec Smart */
	{"Uwatec",   "Smart Pro",           DC_FAMILY_UWATEC_SMART, 0x10, DC_TRANSPORT_IRDA, dc_filter_uwatec},
	{"Uwatec",   "Galileo Sol",         DC_FAMILY_UWATEC_SMART, 0x11, DC_TRANSPORT_IRDA, dc_filter_uwatec},
	{"Uwatec",   "Galileo Luna",        DC_FAMILY_UWATEC_SMART, 0x11, DC_TRANSPORT_IRDA, dc_filter_uwatec},
	{"Uwatec",   "Galileo Terra",       DC_FAMILY_UWATEC_SMART, 0x11, DC_TRANSPORT_IRDA, dc_filter_uwatec},
	{"Uwatec",   "Aladin Tec",          DC_FAMILY_UWATEC_SMART, 0x12, DC_TRANSPORT_IRDA, dc_filter_uwatec},
	{"Uwatec",   "Aladin Prime",        DC_FAMILY_UWATEC_SMART, 0x12, DC_TRANSPORT_IRDA, dc_filter_uwatec},
	{"Uwatec",   "Aladin Tec 2G",       DC_FAMILY_UWATEC_SMART, 0x13, DC_TRANSPORT_IRDA, dc_filter_uwatec},
	{"Uwatec",   "Aladin 2G",           DC_FAMILY_UWATEC_SMART, 0x13, DC_TRANSPORT_IRDA, dc_filter_uwatec},
	{"Subgear",  "XP-10",               DC_FAMILY_UWATEC_SMART, 0x13, DC_TRANSPORT_IRDA, dc_filter_uwatec},
	{"Uwatec",   "Smart Com",           DC_FAMILY_UWATEC_SMART, 0x14, DC_TRANSPORT_IRDA, dc_filter_uwatec},
	{"Uwatec",   "Aladin 2G",           DC_FAMILY_UWATEC_SMART, 0x15, DC_TRANSPORT_IRDA, dc_filter_uwatec},
	{"Uwatec",   "Aladin Tec 3G",       DC_FAMILY_UWATEC_SMART, 0x15, DC_TRANSPORT_IRDA, dc_filter_uwatec},
	{"Uwatec",   "Aladin Sport",        DC_FAMILY_UWATEC_SMART, 0x15, DC_TRANSPORT_IRDA, dc_filter_uwatec},
	{"Subgear",  "XP-3G",               DC_FAMILY_UWATEC_SMART, 0x15, DC_TRANSPORT_IRDA, dc_filter_uwatec},
	{"Scubapro", "Aladin Sport Matrix", DC_FAMILY_UWATEC_SMART, 0x17, DC_TRANSPORT_BLE, dc_filter_uwatec},
	{"Scubapro", "Aladin H Matrix",     DC_FAMILY_UWATEC_SMART, 0x17, DC_TRANSPORT_BLE, dc_filter_uwatec},
	{"Uwatec",   "Smart Tec",           DC_FAMILY_UWATEC_SMART, 0x18, DC_TRANSPORT_IRDA, dc_filter_uwatec},
	{"Uwatec",   "Galileo Trimix",      DC_FAMILY_UWATEC_SMART, 0x19, DC_TRANSPORT_IRDA, dc_filter_uwatec},
	{"Uwatec",   "Smart Z",             DC_FAMILY_UWATEC_SMART, 0x1C, DC_TRANSPORT_IRDA, dc_filter_uwatec},
	{"Subgear",  "XP Air",              DC_FAMILY_UWATEC_SMART, 0x1C, DC_TRANSPORT_IRDA, dc_filter_uwatec},
	{"Scubapro", "Meridian",            DC_FAMILY_UWATEC_SMART, 0x20, DC_TRANSPORT_SERIAL, NULL},
	{"Scubapro", "Mantis",              DC_FAMILY_UWATEC_SMART, 0x20, DC_TRANSPORT_SERIAL, NULL},
	{"Scubapro", "Aladin Square",       DC_FAMILY_UWATEC_SMART, 0x22, DC_TRANSPORT_USBHID, dc_filter_uwatec},
	{"Scubapro", "Chromis",             DC_FAMILY_UWATEC_SMART, 0x24, DC_TRANSPORT_SERIAL, NULL},
	{"Scubapro", "Aladin A1",           DC_FAMILY_UWATEC_SMART, 0x25, DC_TRANSPORT_BLE, dc_filter_uwatec},
	{"Scubapro", "Mantis 2",            DC_FAMILY_UWATEC_SMART, 0x26, DC_TRANSPORT_SERIAL, NULL},
	{"Scubapro", "G2",                  DC_FAMILY_UWATEC_SMART, 0x32, DC_TRANSPORT_USBHID | DC_TRANSPORT_BLE, dc_filter_uwatec},
	{"Scubapro", "G2 Console",          DC_FAMILY_UWATEC_SMART, 0x32, DC_TRANSPORT_USBHID | DC_TRANSPORT_BLE, dc_filter_uwatec},
	{"Scubapro", "G2 HUD",              DC_FAMILY_UWATEC_SMART, 0x42, DC_TRANSPORT_USBHID | DC_TRANSPORT_BLE, dc_filter_uwatec},
	/* Reefnet */
	{"Reefnet", "Sensus",       DC_FAMILY_REEFNET_SENSUS, 1, DC_TRANSPORT_SERIAL, NULL},
	{"Reefnet", "Sensus Pro",   DC_FAMILY_REEFNET_SENSUSPRO, 2, DC_TRANSPORT_SERIAL, NULL},
	{"Reefnet", "Sensus Ultra", DC_FAMILY_REEFNET_SENSUSULTRA, 3, DC_TRANSPORT_SERIAL, NULL},
	/* Oceanic VT Pro */
	{"Aeris",    "500 AI",     DC_FAMILY_OCEANIC_VTPRO, 0x4151, DC_TRANSPORT_SERIAL, NULL},
	{"Oceanic",  "Versa Pro",  DC_FAMILY_OCEANIC_VTPRO, 0x4155, DC_TRANSPORT_SERIAL, NULL},
	{"Aeris",    "Atmos 2",    DC_FAMILY_OCEANIC_VTPRO, 0x4158, DC_TRANSPORT_SERIAL, NULL},
	{"Oceanic",  "Pro Plus 2", DC_FAMILY_OCEANIC_VTPRO, 0x4159, DC_TRANSPORT_SERIAL, NULL},
	{"Aeris",    "Atmos AI",   DC_FAMILY_OCEANIC_VTPRO, 0x4244, DC_TRANSPORT_SERIAL, NULL},
	{"Oceanic",  "VT Pro",     DC_FAMILY_OCEANIC_VTPRO, 0x4245, DC_TRANSPORT_SERIAL, NULL},
	{"Sherwood", "Wisdom",     DC_FAMILY_OCEANIC_VTPRO, 0x4246, DC_TRANSPORT_SERIAL, NULL},
	{"Aeris",    "Elite",      DC_FAMILY_OCEANIC_VTPRO, 0x424F, DC_TRANSPORT_SERIAL, NULL},
	/* Oceanic Veo 250 */
	{"Genesis", "React Pro", DC_FAMILY_OCEANIC_VEO250, 0x4247, DC_TRANSPORT_SERIAL, NULL},
	{"Oceanic", "Veo 200",   DC_FAMILY_OCEANIC_VEO250, 0x424B, DC_TRANSPORT_SERIAL, NULL},
	{"Oceanic", "Veo 250",   DC_FAMILY_OCEANIC_VEO250, 0x424C, DC_TRANSPORT_SERIAL, NULL},
	{"Seemann", "XP5",       DC_FAMILY_OCEANIC_VEO250, 0x4251, DC_TRANSPORT_SERIAL, NULL},
	{"Oceanic", "Veo 180",   DC_FAMILY_OCEANIC_VEO250, 0x4252, DC_TRANSPORT_SERIAL, NULL},
	{"Aeris",   "XR-2",      DC_FAMILY_OCEANIC_VEO250, 0x4255, DC_TRANSPORT_SERIAL, NULL},
	{"Sherwood", "Insight",  DC_FAMILY_OCEANIC_VEO250, 0x425A, DC_TRANSPORT_SERIAL, NULL},
	{"Hollis",  "DG02",      DC_FAMILY_OCEANIC_VEO250, 0x4352, DC_TRANSPORT_SERIAL, NULL},
	/* Oceanic Atom 2.0 */
	{"Oceanic",  "Atom 1.0",            DC_FAMILY_OCEANIC_ATOM2, 0x4250, DC_TRANSPORT_SERIAL, NULL},
	{"Aeris",    "Epic",                DC_FAMILY_OCEANIC_ATOM2, 0x4257, DC_TRANSPORT_SERIAL, NULL},
	{"Oceanic",  "VT3",                 DC_FAMILY_OCEANIC_ATOM2, 0x4258, DC_TRANSPORT_SERIAL, NULL},
	{"Aeris",    "Elite T3",            DC_FAMILY_OCEANIC_ATOM2, 0x4259, DC_TRANSPORT_SERIAL, NULL},
	{"Oceanic",  "Atom 2.0",            DC_FAMILY_OCEANIC_ATOM2, 0x4342, DC_TRANSPORT_SERIAL, NULL},
	{"Oceanic",  "Geo",                 DC_FAMILY_OCEANIC_ATOM2, 0x4344, DC_TRANSPORT_SERIAL, NULL},
	{"Aeris",    "Manta",               DC_FAMILY_OCEANIC_ATOM2, 0x4345, DC_TRANSPORT_SERIAL, NULL},
	{"Aeris",    "XR-1 NX",             DC_FAMILY_OCEANIC_ATOM2, 0x4346, DC_TRANSPORT_SERIAL, NULL},
	{"Oceanic",  "Datamask",            DC_FAMILY_OCEANIC_ATOM2, 0x4347, DC_TRANSPORT_SERIAL, NULL},
	{"Aeris",    "Compumask",           DC_FAMILY_OCEANIC_ATOM2, 0x4348, DC_TRANSPORT_SERIAL, NULL},
	{"Aeris",    "F10",                 DC_FAMILY_OCEANIC_ATOM2, 0x434D, DC_TRANSPORT_SERIAL, NULL},
	{"Oceanic",  "OC1",                 DC_FAMILY_OCEANIC_ATOM2, 0x434E, DC_TRANSPORT_SERIAL, NULL},
	{"Sherwood", "Wisdom 2",            DC_FAMILY_OCEANIC_ATOM2, 0x4350, DC_TRANSPORT_SERIAL, NULL},
	{"Sherwood", "Insight 2",           DC_FAMILY_OCEANIC_ATOM2, 0x4353, DC_TRANSPORT_SERIAL, NULL},
	{"Genesis",  "React Pro White",     DC_FAMILY_OCEANIC_ATOM2, 0x4354, DC_TRANSPORT_SERIAL, NULL},
	{"Tusa",     "Element II (IQ-750)", DC_FAMILY_OCEANIC_ATOM2, 0x4357, DC_TRANSPORT_SERIAL, NULL},
	{"Oceanic",  "Veo 1.0",             DC_FAMILY_OCEANIC_ATOM2, 0x4358, DC_TRANSPORT_SERIAL, NULL},
	{"Oceanic",  "Veo 2.0",             DC_FAMILY_OCEANIC_ATOM2, 0x4359, DC_TRANSPORT_SERIAL, NULL},
	{"Oceanic",  "Veo 3.0",             DC_FAMILY_OCEANIC_ATOM2, 0x435A, DC_TRANSPORT_SERIAL, NULL},
	{"Tusa",     "Zen (IQ-900)",        DC_FAMILY_OCEANIC_ATOM2, 0x4441, DC_TRANSPORT_SERIAL, NULL},
	{"Tusa",     "Zen Air (IQ-950)",    DC_FAMILY_OCEANIC_ATOM2, 0x4442, DC_TRANSPORT_SERIAL, NULL},
	{"Aeris",    "Atmos AI 2",          DC_FAMILY_OCEANIC_ATOM2, 0x4443, DC_TRANSPORT_SERIAL, NULL},
	{"Oceanic",  "Pro Plus 2.1",        DC_FAMILY_OCEANIC_ATOM2, 0x4444, DC_TRANSPORT_SERIAL, NULL},
	{"Oceanic",  "Geo 2.0",             DC_FAMILY_OCEANIC_ATOM2, 0x4446, DC_TRANSPORT_SERIAL, NULL},
	{"Oceanic",  "VT4",                 DC_FAMILY_OCEANIC_ATOM2, 0x4447, DC_TRANSPORT_SERIAL, NULL},
	{"Oceanic",  "OC1",                 DC_FAMILY_OCEANIC_ATOM2, 0x4449, DC_TRANSPORT_SERIAL, NULL},
	{"Beuchat",  "Voyager 2G",          DC_FAMILY_OCEANIC_ATOM2, 0x444B, DC_TRANSPORT_SERIAL, NULL},
	{"Oceanic",  "Atom 3.0",            DC_FAMILY_OCEANIC_ATOM2, 0x444C, DC_TRANSPORT_SERIAL, NULL},
	{"Hollis",   "DG03",                DC_FAMILY_OCEANIC_ATOM2, 0x444D, DC_TRANSPORT_SERIAL, NULL},
	{"Oceanic",  "OCS",                 DC_FAMILY_OCEANIC_ATOM2, 0x4450, DC_TRANSPORT_SERIAL, NULL},
	{"Oceanic",  "OC1",                 DC_FAMILY_OCEANIC_ATOM2, 0x4451, DC_TRANSPORT_SERIAL, NULL},
	{"Oceanic",  "VT 4.1",              DC_FAMILY_OCEANIC_ATOM2, 0x4452, DC_TRANSPORT_SERIAL, NULL},
	{"Aeris",    "Epic",                DC_FAMILY_OCEANIC_ATOM2, 0x4453, DC_TRANSPORT_SERIAL, NULL},
	{"Aeris",    "Elite T3",            DC_FAMILY_OCEANIC_ATOM2, 0x4455, DC_TRANSPORT_SERIAL, NULL},
	{"Oceanic",  "Atom 3.1",            DC_FAMILY_OCEANIC_ATOM2, 0x4456, DC_TRANSPORT_SERIAL, NULL},
	{"Aeris",    "A300 AI",             DC_FAMILY_OCEANIC_ATOM2, 0x4457, DC_TRANSPORT_SERIAL, NULL},
	{"Sherwood", "Wisdom 3",            DC_FAMILY_OCEANIC_ATOM2, 0x4458, DC_TRANSPORT_SERIAL, NULL},
	{"Aeris",    "A300",                DC_FAMILY_OCEANIC_ATOM2, 0x445A, DC_TRANSPORT_SERIAL, NULL},
	{"Hollis",   "TX1",                 DC_FAMILY_OCEANIC_ATOM2, 0x4542, DC_TRANSPORT_SERIAL, NULL},
	{"Beuchat",  "Mundial 2",           DC_FAMILY_OCEANIC_ATOM2, 0x4543, DC_TRANSPORT_SERIAL, NULL},
	{"Sherwood", "Amphos",              DC_FAMILY_OCEANIC_ATOM2, 0x4545, DC_TRANSPORT_SERIAL, NULL},
	{"Sherwood", "Amphos Air",          DC_FAMILY_OCEANIC_ATOM2, 0x4546, DC_TRANSPORT_SERIAL, NULL},
	{"Oceanic",  "Pro Plus 3",          DC_FAMILY_OCEANIC_ATOM2, 0x4548, DC_TRANSPORT_SERIAL, NULL},
	{"Aeris",    "F11",                 DC_FAMILY_OCEANIC_ATOM2, 0x4549, DC_TRANSPORT_SERIAL, NULL},
	{"Oceanic",  "OCi",                 DC_FAMILY_OCEANIC_ATOM2, 0x454B, DC_TRANSPORT_SERIAL, NULL},
	{"Aeris",    "A300CS",              DC_FAMILY_OCEANIC_ATOM2, 0x454C, DC_TRANSPORT_SERIAL, NULL},
	{"Tusa",     "Talis",               DC_FAMILY_OCEANIC_ATOM2, 0x454E, DC_TRANSPORT_SERIAL, NULL},
	{"Beuchat",  "Mundial 3",           DC_FAMILY_OCEANIC_ATOM2, 0x4550, DC_TRANSPORT_SERIAL, NULL},
	{"Oceanic",  "Pro Plus X",          DC_FAMILY_OCEANIC_ATOM2, 0x4552, DC_TRANSPORT_SERIAL | DC_TRANSPORT_BLE, dc_filter_oceanic},
	{"Oceanic",  "F10",                 DC_FAMILY_OCEANIC_ATOM2, 0x4553, DC_TRANSPORT_SERIAL, NULL},
	{"Oceanic",  "F11",                 DC_FAMILY_OCEANIC_ATOM2, 0x4554, DC_TRANSPORT_SERIAL, NULL},
	{"Subgear",  "XP-Air",              DC_FAMILY_OCEANIC_ATOM2, 0x4555, DC_TRANSPORT_SERIAL, NULL},
	{"Sherwood", "Vision",              DC_FAMILY_OCEANIC_ATOM2, 0x4556, DC_TRANSPORT_SERIAL, NULL},
	{"Oceanic",  "VTX",                 DC_FAMILY_OCEANIC_ATOM2, 0x4557, DC_TRANSPORT_SERIAL, NULL},
	{"Aqualung", "i300",                DC_FAMILY_OCEANIC_ATOM2, 0x4559, DC_TRANSPORT_SERIAL, NULL},
	{"Aqualung", "i750TC",              DC_FAMILY_OCEANIC_ATOM2, 0x455A, DC_TRANSPORT_SERIAL | DC_TRANSPORT_BLUETOOTH, NULL},
	{"Aqualung", "i450T",               DC_FAMILY_OCEANIC_ATOM2, 0x4641, DC_TRANSPORT_SERIAL, NULL},
	{"Aqualung", "i550",                DC_FAMILY_OCEANIC_ATOM2, 0x4642, DC_TRANSPORT_SERIAL, NULL},
	{"Aqualung", "i200",                DC_FAMILY_OCEANIC_ATOM2, 0x4646, DC_TRANSPORT_SERIAL, NULL},
	{"Aqualung", "i300C",               DC_FAMILY_OCEANIC_ATOM2, 0x4648, DC_TRANSPORT_SERIAL | DC_TRANSPORT_BLE, dc_filter_oceanic},
	{"Aqualung", "i200C",               DC_FAMILY_OCEANIC_ATOM2, 0x4649, DC_TRANSPORT_SERIAL | DC_TRANSPORT_BLE, dc_filter_oceanic},
	{"Aqualung", "i100",                DC_FAMILY_OCEANIC_ATOM2, 0x464E, DC_TRANSPORT_SERIAL, NULL},
	{"Aqualung", "i770R",               DC_FAMILY_OCEANIC_ATOM2, 0x4651, DC_TRANSPORT_SERIAL | DC_TRANSPORT_BLE, dc_filter_oceanic},
	{"Aqualung", "i550C",               DC_FAMILY_OCEANIC_ATOM2, 0x4652, DC_TRANSPORT_SERIAL | DC_TRANSPORT_BLE, dc_filter_oceanic},
	{"Oceanic",  "Geo 4.0",             DC_FAMILY_OCEANIC_ATOM2, 0x4653, DC_TRANSPORT_SERIAL | DC_TRANSPORT_BLE, dc_filter_oceanic},
	{"Oceanic",  "Veo 4.0",             DC_FAMILY_OCEANIC_ATOM2, 0x4654, DC_TRANSPORT_SERIAL | DC_TRANSPORT_BLE, dc_filter_oceanic},
	{"Sherwood", "Wisdom 4",            DC_FAMILY_OCEANIC_ATOM2, 0x4655, DC_TRANSPORT_SERIAL | DC_TRANSPORT_BLE, dc_filter_oceanic},
	{"Oceanic",  "Pro Plus 4",          DC_FAMILY_OCEANIC_ATOM2, 0x4656, DC_TRANSPORT_SERIAL | DC_TRANSPORT_BLE, dc_filter_oceanic},
	/* Mares Nemo */
	{"Mares", "Nemo",         DC_FAMILY_MARES_NEMO, 0, DC_TRANSPORT_SERIAL, NULL},
	{"Mares", "Nemo Steel",   DC_FAMILY_MARES_NEMO, 0, DC_TRANSPORT_SERIAL, NULL},
	{"Mares", "Nemo Titanium",DC_FAMILY_MARES_NEMO, 0, DC_TRANSPORT_SERIAL, NULL},
	{"Mares", "Nemo Excel",   DC_FAMILY_MARES_NEMO, 17, DC_TRANSPORT_SERIAL, NULL},
	{"Mares", "Nemo Apneist", DC_FAMILY_MARES_NEMO, 18, DC_TRANSPORT_SERIAL, NULL},
	/* Mares Puck */
	{"Mares", "Puck",      DC_FAMILY_MARES_PUCK, 7, DC_TRANSPORT_SERIAL, NULL},
	{"Mares", "Puck Air",  DC_FAMILY_MARES_PUCK, 19, DC_TRANSPORT_SERIAL, NULL},
	{"Mares", "Nemo Air",  DC_FAMILY_MARES_PUCK, 4, DC_TRANSPORT_SERIAL, NULL},
	{"Mares", "Nemo Wide", DC_FAMILY_MARES_PUCK, 1, DC_TRANSPORT_SERIAL, NULL},
	/* Mares Darwin */
	{"Mares", "Darwin",     DC_FAMILY_MARES_DARWIN , 0, DC_TRANSPORT_SERIAL, NULL},
	{"Mares", "M1",         DC_FAMILY_MARES_DARWIN , 0, DC_TRANSPORT_SERIAL, NULL},
	{"Mares", "M2",         DC_FAMILY_MARES_DARWIN , 0, DC_TRANSPORT_SERIAL, NULL},
	{"Mares", "Darwin Air", DC_FAMILY_MARES_DARWIN , 1, DC_TRANSPORT_SERIAL, NULL},
	{"Mares", "Airlab",     DC_FAMILY_MARES_DARWIN , 1, DC_TRANSPORT_SERIAL, NULL},
	/* Mares Icon HD */
	{"Mares", "Matrix",            DC_FAMILY_MARES_ICONHD , 0x0F, DC_TRANSPORT_SERIAL, NULL},
	{"Mares", "Smart",             DC_FAMILY_MARES_ICONHD , 0x000010, DC_TRANSPORT_SERIAL | DC_TRANSPORT_BLE, dc_filter_mares},
	{"Mares", "Smart Apnea",       DC_FAMILY_MARES_ICONHD , 0x010010, DC_TRANSPORT_SERIAL | DC_TRANSPORT_BLE, dc_filter_mares},
	{"Mares", "Icon HD",           DC_FAMILY_MARES_ICONHD , 0x14, DC_TRANSPORT_SERIAL, NULL},
	{"Mares", "Icon HD Net Ready", DC_FAMILY_MARES_ICONHD , 0x15, DC_TRANSPORT_SERIAL, NULL},
	{"Mares", "Puck Pro",          DC_FAMILY_MARES_ICONHD , 0x18, DC_TRANSPORT_SERIAL | DC_TRANSPORT_BLE, dc_filter_mares},
	{"Mares", "Nemo Wide 2",       DC_FAMILY_MARES_ICONHD , 0x19, DC_TRANSPORT_SERIAL, NULL},
	{"Mares", "Genius",            DC_FAMILY_MARES_ICONHD , 0x1C, DC_TRANSPORT_SERIAL | DC_TRANSPORT_BLE, dc_filter_mares},
	{"Mares", "Puck 2",            DC_FAMILY_MARES_ICONHD , 0x1F, DC_TRANSPORT_SERIAL, NULL},
	{"Mares", "Quad Air",          DC_FAMILY_MARES_ICONHD , 0x23, DC_TRANSPORT_SERIAL | DC_TRANSPORT_BLE, dc_filter_mares},
	{"Mares", "Smart Air",         DC_FAMILY_MARES_ICONHD , 0x24, DC_TRANSPORT_SERIAL | DC_TRANSPORT_BLE, dc_filter_mares},
	{"Mares", "Quad",              DC_FAMILY_MARES_ICONHD , 0x29, DC_TRANSPORT_SERIAL | DC_TRANSPORT_BLE, dc_filter_mares},
	/* Heinrichs Weikamp */
	{"Heinrichs Weikamp", "OSTC",     DC_FAMILY_HW_OSTC, 0, DC_TRANSPORT_SERIAL, NULL},
	{"Heinrichs Weikamp", "OSTC Mk2", DC_FAMILY_HW_OSTC, 1, DC_TRANSPORT_SERIAL, NULL},
	{"Heinrichs Weikamp", "OSTC 2N",  DC_FAMILY_HW_OSTC, 2, DC_TRANSPORT_SERIAL, NULL},
	{"Heinrichs Weikamp", "OSTC 2C",  DC_FAMILY_HW_OSTC, 3, DC_TRANSPORT_SERIAL, NULL},
	{"Heinrichs Weikamp", "Frog",     DC_FAMILY_HW_FROG, 0, DC_TRANSPORT_SERIAL | DC_TRANSPORT_BLUETOOTH, dc_filter_hw},
	{"Heinrichs Weikamp", "OSTC 2",     DC_FAMILY_HW_OSTC3, 0x11, DC_TRANSPORT_SERIAL | DC_TRANSPORT_BLUETOOTH | DC_TRANSPORT_BLE, dc_filter_hw},
	{"Heinrichs Weikamp", "OSTC 2",     DC_FAMILY_HW_OSTC3, 0x13, DC_TRANSPORT_SERIAL | DC_TRANSPORT_BLUETOOTH | DC_TRANSPORT_BLE, dc_filter_hw},
	{"Heinrichs Weikamp", "OSTC 2",     DC_FAMILY_HW_OSTC3, 0x1B, DC_TRANSPORT_SERIAL | DC_TRANSPORT_BLUETOOTH | DC_TRANSPORT_BLE, dc_filter_hw},
	{"Heinrichs Weikamp", "OSTC 3",     DC_FAMILY_HW_OSTC3, 0x0A, DC_TRANSPORT_SERIAL, NULL},
	{"Heinrichs Weikamp", "OSTC Plus",  DC_FAMILY_HW_OSTC3, 0x13, DC_TRANSPORT_SERIAL | DC_TRANSPORT_BLUETOOTH | DC_TRANSPORT_BLE, dc_filter_hw},
	{"Heinrichs Weikamp", "OSTC Plus",  DC_FAMILY_HW_OSTC3, 0x1A, DC_TRANSPORT_SERIAL | DC_TRANSPORT_BLUETOOTH | DC_TRANSPORT_BLE, dc_filter_hw},
	{"Heinrichs Weikamp", "OSTC 4",     DC_FAMILY_HW_OSTC3, 0x3B, DC_TRANSPORT_SERIAL | DC_TRANSPORT_BLUETOOTH | DC_TRANSPORT_BLE, dc_filter_hw},
	{"Heinrichs Weikamp", "OSTC cR",    DC_FAMILY_HW_OSTC3, 0x05, DC_TRANSPORT_SERIAL, NULL},
	{"Heinrichs Weikamp", "OSTC cR",    DC_FAMILY_HW_OSTC3, 0x07, DC_TRANSPORT_SERIAL, NULL},
	{"Heinrichs Weikamp", "OSTC Sport", DC_FAMILY_HW_OSTC3, 0x12, DC_TRANSPORT_SERIAL | DC_TRANSPORT_BLUETOOTH | DC_TRANSPORT_BLE, dc_filter_hw},
	{"Heinrichs Weikamp", "OSTC Sport", DC_FAMILY_HW_OSTC3, 0x13, DC_TRANSPORT_SERIAL | DC_TRANSPORT_BLUETOOTH | DC_TRANSPORT_BLE, dc_filter_hw},
	{"Heinrichs Weikamp", "OSTC 2 TR",  DC_FAMILY_HW_OSTC3, 0x33, DC_TRANSPORT_SERIAL | DC_TRANSPORT_BLUETOOTH | DC_TRANSPORT_BLE, dc_filter_hw},
	/* Cressi Edy */
	{"Tusa",   "IQ-700", DC_FAMILY_CRESSI_EDY, 0x05, DC_TRANSPORT_SERIAL, NULL},
	{"Cressi", "Edy",    DC_FAMILY_CRESSI_EDY, 0x08, DC_TRANSPORT_SERIAL, NULL},
	/* Cressi Leonardo */
	{"Cressi", "Leonardo", DC_FAMILY_CRESSI_LEONARDO, 1, DC_TRANSPORT_SERIAL, NULL},
	{"Cressi", "Giotto",   DC_FAMILY_CRESSI_LEONARDO, 4, DC_TRANSPORT_SERIAL, NULL},
	{"Cressi", "Newton",   DC_FAMILY_CRESSI_LEONARDO, 5, DC_TRANSPORT_SERIAL, NULL},
	{"Cressi", "Drake",    DC_FAMILY_CRESSI_LEONARDO, 6, DC_TRANSPORT_SERIAL, NULL},
	/* Cressi Goa */
	{"Cressi", "Cartesio", DC_FAMILY_CRESSI_GOA, 1, DC_TRANSPORT_SERIAL | DC_TRANSPORT_BLE, NULL},
	{"Cressi", "Goa",      DC_FAMILY_CRESSI_GOA, 2, DC_TRANSPORT_SERIAL | DC_TRANSPORT_BLE, NULL},
	/* Zeagle N2iTiON3 */
	{"Zeagle",    "N2iTiON3",   DC_FAMILY_ZEAGLE_N2ITION3, 0, DC_TRANSPORT_SERIAL, NULL},
	{"Apeks",     "Quantum X",  DC_FAMILY_ZEAGLE_N2ITION3, 0, DC_TRANSPORT_SERIAL, NULL},
	{"Dive Rite", "NiTek Trio", DC_FAMILY_ZEAGLE_N2ITION3, 0, DC_TRANSPORT_SERIAL, NULL},
	{"Scubapro",  "XTender 5",  DC_FAMILY_ZEAGLE_N2ITION3, 0, DC_TRANSPORT_SERIAL, NULL},
	/* Atomic Aquatics Cobalt */
	{"Atomic Aquatics", "Cobalt", DC_FAMILY_ATOMICS_COBALT, 0, DC_TRANSPORT_USB, NULL},
	{"Atomic Aquatics", "Cobalt 2", DC_FAMILY_ATOMICS_COBALT, 2, DC_TRANSPORT_USB, NULL},
	/* Shearwater Predator */
	{"Shearwater", "Predator", DC_FAMILY_SHEARWATER_PREDATOR, 2, DC_TRANSPORT_SERIAL | DC_TRANSPORT_BLUETOOTH, dc_filter_shearwater},
	/* Shearwater Petrel */
	{"Shearwater", "Petrel",    DC_FAMILY_SHEARWATER_PETREL, 3, DC_TRANSPORT_SERIAL | DC_TRANSPORT_BLUETOOTH, dc_filter_shearwater},
	{"Shearwater", "Petrel 2",  DC_FAMILY_SHEARWATER_PETREL, 3, DC_TRANSPORT_SERIAL | DC_TRANSPORT_BLUETOOTH | DC_TRANSPORT_BLE, dc_filter_shearwater},
	{"Shearwater", "Nerd",      DC_FAMILY_SHEARWATER_PETREL, 4, DC_TRANSPORT_SERIAL | DC_TRANSPORT_BLUETOOTH, dc_filter_shearwater},
	{"Shearwater", "Perdix",    DC_FAMILY_SHEARWATER_PETREL, 5, DC_TRANSPORT_SERIAL | DC_TRANSPORT_BLUETOOTH | DC_TRANSPORT_BLE, dc_filter_shearwater},
	{"Shearwater", "Perdix AI", DC_FAMILY_SHEARWATER_PETREL, 6, DC_TRANSPORT_BLE, dc_filter_shearwater},
	{"Shearwater", "Nerd 2",    DC_FAMILY_SHEARWATER_PETREL, 7, DC_TRANSPORT_BLE, dc_filter_shearwater},
	{"Shearwater", "Teric",     DC_FAMILY_SHEARWATER_PETREL, 8, DC_TRANSPORT_BLE, dc_filter_shearwater},
	/* Dive Rite NiTek Q */
	{"Dive Rite", "NiTek Q",   DC_FAMILY_DIVERITE_NITEKQ, 0, DC_TRANSPORT_SERIAL, NULL},
	/* Citizen Hyper Aqualand */
	{"Citizen", "Hyper Aqualand", DC_FAMILY_CITIZEN_AQUALAND, 0, DC_TRANSPORT_SERIAL, NULL},
	/* DiveSystem/Ratio iDive */
	{"DiveSystem", "Orca",          DC_FAMILY_DIVESYSTEM_IDIVE, 0x02, DC_TRANSPORT_SERIAL, NULL},
	{"DiveSystem", "iDive Pro",     DC_FAMILY_DIVESYSTEM_IDIVE, 0x03, DC_TRANSPORT_SERIAL, NULL},
	{"DiveSystem", "iDive DAN",     DC_FAMILY_DIVESYSTEM_IDIVE, 0x04, DC_TRANSPORT_SERIAL, NULL},
	{"DiveSystem", "iDive Tech",    DC_FAMILY_DIVESYSTEM_IDIVE, 0x05, DC_TRANSPORT_SERIAL, NULL},
	{"DiveSystem", "iDive Reb",     DC_FAMILY_DIVESYSTEM_IDIVE, 0x06, DC_TRANSPORT_SERIAL, NULL},
	{"DiveSystem", "iDive Stealth", DC_FAMILY_DIVESYSTEM_IDIVE, 0x07, DC_TRANSPORT_SERIAL, NULL},
	{"DiveSystem", "iDive Free",    DC_FAMILY_DIVESYSTEM_IDIVE, 0x08, DC_TRANSPORT_SERIAL, NULL},
	{"DiveSystem", "iDive Easy",    DC_FAMILY_DIVESYSTEM_IDIVE, 0x09, DC_TRANSPORT_SERIAL, NULL},
	{"DiveSystem", "iDive X3M",     DC_FAMILY_DIVESYSTEM_IDIVE, 0x0A, DC_TRANSPORT_SERIAL, NULL},
	{"DiveSystem", "iDive Deep",    DC_FAMILY_DIVESYSTEM_IDIVE, 0x0B, DC_TRANSPORT_SERIAL, NULL},
	{"Ratio",      "iX3M GPS Pro ", DC_FAMILY_DIVESYSTEM_IDIVE, 0x21, DC_TRANSPORT_SERIAL | DC_TRANSPORT_BLUETOOTH, dc_filter_divesystem},
	{"Ratio",      "iX3M GPS Easy", DC_FAMILY_DIVESYSTEM_IDIVE, 0x22, DC_TRANSPORT_SERIAL | DC_TRANSPORT_BLUETOOTH, dc_filter_divesystem},
	{"Ratio",      "iX3M GPS Deep", DC_FAMILY_DIVESYSTEM_IDIVE, 0x23, DC_TRANSPORT_SERIAL | DC_TRANSPORT_BLUETOOTH, dc_filter_divesystem},
	{"Ratio",      "iX3M GPS Tech+",DC_FAMILY_DIVESYSTEM_IDIVE, 0x24, DC_TRANSPORT_SERIAL | DC_TRANSPORT_BLUETOOTH, dc_filter_divesystem},
	{"Ratio",      "iX3M GPS Reb",  DC_FAMILY_DIVESYSTEM_IDIVE, 0x25, DC_TRANSPORT_SERIAL | DC_TRANSPORT_BLUETOOTH, dc_filter_divesystem},
	{"Ratio",      "iX3M GPS Fancy",DC_FAMILY_DIVESYSTEM_IDIVE, 0x26, DC_TRANSPORT_SERIAL | DC_TRANSPORT_BLUETOOTH, dc_filter_divesystem},
	{"Ratio",      "iX3M Pro Fancy",DC_FAMILY_DIVESYSTEM_IDIVE, 0x31, DC_TRANSPORT_SERIAL, NULL},
	{"Ratio",      "iX3M Pro Easy", DC_FAMILY_DIVESYSTEM_IDIVE, 0x32, DC_TRANSPORT_SERIAL, NULL},
	{"Ratio",      "iX3M Pro Pro",  DC_FAMILY_DIVESYSTEM_IDIVE, 0x33, DC_TRANSPORT_SERIAL, NULL},
	{"Ratio",      "iX3M Pro Deep", DC_FAMILY_DIVESYSTEM_IDIVE, 0x34, DC_TRANSPORT_SERIAL, NULL},
	{"Ratio",      "iX3M Pro Tech+",DC_FAMILY_DIVESYSTEM_IDIVE, 0x35, DC_TRANSPORT_SERIAL, NULL},
	{"Ratio",      "iX3M Pro Reb",  DC_FAMILY_DIVESYSTEM_IDIVE, 0x36, DC_TRANSPORT_SERIAL, NULL},
	{"Ratio",      "iDive Free",    DC_FAMILY_DIVESYSTEM_IDIVE, 0x40, DC_TRANSPORT_SERIAL, NULL},
	{"Ratio",      "iDive Fancy",   DC_FAMILY_DIVESYSTEM_IDIVE, 0x41, DC_TRANSPORT_SERIAL, NULL},
	{"Ratio",      "iDive Easy",    DC_FAMILY_DIVESYSTEM_IDIVE, 0x42, DC_TRANSPORT_SERIAL, NULL},
	{"Ratio",      "iDive Pro",     DC_FAMILY_DIVESYSTEM_IDIVE, 0x43, DC_TRANSPORT_SERIAL, NULL},
	{"Ratio",      "iDive Deep",    DC_FAMILY_DIVESYSTEM_IDIVE, 0x44, DC_TRANSPORT_SERIAL, NULL},
	{"Ratio",      "iDive Tech+",   DC_FAMILY_DIVESYSTEM_IDIVE, 0x45, DC_TRANSPORT_SERIAL, NULL},
	{"Ratio",      "iDive Reb",     DC_FAMILY_DIVESYSTEM_IDIVE, 0x46, DC_TRANSPORT_SERIAL, NULL},
	{"Ratio",      "iDive Color Free", DC_FAMILY_DIVESYSTEM_IDIVE, 0x50, DC_TRANSPORT_SERIAL, NULL},
	{"Ratio",      "iDive Color Fancy",DC_FAMILY_DIVESYSTEM_IDIVE, 0x51, DC_TRANSPORT_SERIAL, NULL},
	{"Ratio",      "iDive Color Easy", DC_FAMILY_DIVESYSTEM_IDIVE, 0x52, DC_TRANSPORT_SERIAL, NULL},
	{"Ratio",      "iDive Color Pro",  DC_FAMILY_DIVESYSTEM_IDIVE, 0x53, DC_TRANSPORT_SERIAL, NULL},
	{"Ratio",      "iDive Color Deep", DC_FAMILY_DIVESYSTEM_IDIVE, 0x54, DC_TRANSPORT_SERIAL, NULL},
	{"Ratio",      "iDive Color Tech+",DC_FAMILY_DIVESYSTEM_IDIVE, 0x55, DC_TRANSPORT_SERIAL, NULL},
	{"Ratio",      "iDive Color Reb",  DC_FAMILY_DIVESYSTEM_IDIVE, 0x56, DC_TRANSPORT_SERIAL, NULL},
	{"Seac",       "Jack",          DC_FAMILY_DIVESYSTEM_IDIVE, 0x1000, DC_TRANSPORT_SERIAL, NULL},
	{"Seac",       "Guru",          DC_FAMILY_DIVESYSTEM_IDIVE, 0x1002, DC_TRANSPORT_SERIAL, NULL},
	/* Cochran Commander */
	{"Cochran", "Commander TM", DC_FAMILY_COCHRAN_COMMANDER, 0, DC_TRANSPORT_SERIAL, NULL},
	{"Cochran", "Commander I",  DC_FAMILY_COCHRAN_COMMANDER, 1, DC_TRANSPORT_SERIAL, NULL},
	{"Cochran", "Commander II", DC_FAMILY_COCHRAN_COMMANDER, 2, DC_TRANSPORT_SERIAL, NULL},
	{"Cochran", "EMC-14",       DC_FAMILY_COCHRAN_COMMANDER, 3, DC_TRANSPORT_SERIAL, NULL},
	{"Cochran", "EMC-16",       DC_FAMILY_COCHRAN_COMMANDER, 4, DC_TRANSPORT_SERIAL, NULL},
	{"Cochran", "EMC-20H",      DC_FAMILY_COCHRAN_COMMANDER, 5, DC_TRANSPORT_SERIAL, NULL},
	/* Tecdiving DiveComputer.eu */
	{"Tecdiving", "DiveComputer.eu", DC_FAMILY_TECDIVING_DIVECOMPUTEREU, 0, DC_TRANSPORT_SERIAL | DC_TRANSPORT_BLUETOOTH, dc_filter_tecdiving},
<<<<<<< HEAD
	/* Garmin */
	{"Garmin", "Descent Mk1", DC_FAMILY_GARMIN, 2859, DC_TRANSPORT_USBSTORAGE, dc_filter_garmin},
	/* Deepblu */
	{"Deepblu", "Cosmiq+", DC_FAMILY_DEEPBLU, 0, DC_TRANSPORT_BLE, dc_filter_deepblu},
	/* McLean Extreme */
	{ "McLean", "Extreme", DC_FAMILY_MCLEAN_EXTREME, 0, DC_TRANSPORT_BLUETOOTH, dc_filter_mclean },
=======
	/* McLean Extreme */
	{ "McLean", "Extreme", DC_FAMILY_MCLEAN_EXTREME, 0, DC_TRANSPORT_SERIAL | DC_TRANSPORT_BLUETOOTH, dc_filter_mclean},
>>>>>>> c065a784
};

static int
dc_match_name (const void *key, const void *value)
{
	const char *k = (const char *) key;
	const char *v = *(const char * const *) value;

	return strcasecmp (k, v) == 0;
}

static int
dc_match_prefix (const void *key, const void *value)
{
	const char *k = (const char *) key;
	const char *v = *(const char * const *) value;

	return strncasecmp (k, v, strlen (v)) == 0;
}

static int
dc_match_devname (const void *key, const void *value)
{
	const char *k = (const char *) key;
	const char *v = *(const char * const *) value;

	return strncmp (k, v, strlen (v)) == 0;
}

static int
dc_match_usb (const void *key, const void *value)
{
	const dc_usb_desc_t *k = (const dc_usb_desc_t *) key;
	const dc_usb_desc_t *v = (const dc_usb_desc_t *) value;

	return k->vid == v->vid && k->pid == v->pid;
}

static int
dc_match_number_with_prefix (const void *key, const void *value)
{
	const char *str = (const char *) key;
	const char *prefix = *(const char * const *) value;

	size_t n = strlen (prefix);

	if (strncmp (str, prefix, n) != 0) {
		return 0;
	}

	while (str[n] != 0) {
		const char c = str[n];
		if (c < '0' || c > '9') {
			return 0;
		}
		n++;
	}

	return 1;
}

static int
dc_match_oceanic (const void *key, const void *value)
{
	unsigned int model = *(const unsigned int *) value;

	const char prefix[] = {
		(model >> 8) & 0xFF,
		(model     ) & 0xFF,
		0
	};

	return dc_match_number_with_prefix (key, &prefix);
}

static int
dc_filter_internal (const void *key, const void *values, size_t count, size_t size, dc_match_t match)
{
	if (key == NULL)
		return 0;

	for (size_t i = 0; i < count; ++i) {
		if (match (key, (const unsigned char *) values + i * size)) {
			return 1;
		}
	}

	return count == 0;
}

static const char * const rfcomm[] = {
#if defined (__linux__)
	"/dev/rfcomm",
#endif
	NULL
};

static int dc_filter_uwatec (dc_transport_t transport, const void *userdata)
{
	static const char * const irda[] = {
		"Aladin Smart Com",
		"Aladin Smart Pro",
		"Aladin Smart Tec",
		"Aladin Smart Z",
		"Uwatec Aladin",
		"UWATEC Galileo",
		"UWATEC Galileo Sol",
	};
	static const dc_usb_desc_t usbhid[] = {
		{0x2e6c, 0x3201}, // G2
		{0x2e6c, 0x3211}, // G2 Console
		{0x2e6c, 0x4201}, // G2 HUD
		{0xc251, 0x2006}, // Aladin Square
	};
	static const char * const bluetooth[] = {
		"G2",
		"Aladin",
		"HUD",
		"A1",
	};

	if (transport == DC_TRANSPORT_IRDA) {
		return DC_FILTER_INTERNAL (userdata, irda, 0, dc_match_name);
	} else if (transport == DC_TRANSPORT_USBHID) {
		return DC_FILTER_INTERNAL (userdata, usbhid, 0, dc_match_usb);
	} else if (transport == DC_TRANSPORT_BLE) {
		return DC_FILTER_INTERNAL (userdata, bluetooth, 0, dc_match_name);
	}

	return 1;
}

static int dc_filter_suunto (dc_transport_t transport, const void *userdata)
{
	static const dc_usb_desc_t usbhid[] = {
		{0x1493, 0x0030}, // Eon Steel
		{0x1493, 0x0033}, // Eon Core
		{0x1493, 0x0035}, // D5
	};
	static const char * const bluetooth[] = {
		"EON Steel",
		"EON Core",
		"Suunto D5",
	};

	if (transport == DC_TRANSPORT_USBHID) {
		return DC_FILTER_INTERNAL (userdata, usbhid, 0, dc_match_usb);
	} else if (transport == DC_TRANSPORT_BLE) {
		return DC_FILTER_INTERNAL (userdata, bluetooth, 0, dc_match_prefix);
	}

	return 1;
}

static int dc_filter_hw (dc_transport_t transport, const void *userdata)
{
	static const char * const bluetooth[] = {
		"OSTC",
		"FROG",
	};

	if (transport == DC_TRANSPORT_BLUETOOTH || transport == DC_TRANSPORT_BLE) {
		return DC_FILTER_INTERNAL (userdata, bluetooth, 0, dc_match_prefix);
	} else if (transport == DC_TRANSPORT_SERIAL) {
		return DC_FILTER_INTERNAL (userdata, rfcomm, 1, dc_match_devname);
	}

	return 1;
}

static int dc_filter_shearwater (dc_transport_t transport, const void *userdata)
{
	static const char * const bluetooth[] = {
		"Predator",
		"Petrel",
		"NERD",
		"NERD 2",
		"Perdix",
		"Teric",
	};

	if (transport == DC_TRANSPORT_BLUETOOTH || transport == DC_TRANSPORT_BLE) {
		return DC_FILTER_INTERNAL (userdata, bluetooth, 0, dc_match_name);
	} else if (transport == DC_TRANSPORT_SERIAL) {
		return DC_FILTER_INTERNAL (userdata, rfcomm, 1, dc_match_devname);
	}

	return 1;
}

static int dc_filter_tecdiving (dc_transport_t transport, const void *userdata)
{
	static const char * const bluetooth[] = {
		"DiveComputer",
	};

	if (transport == DC_TRANSPORT_BLUETOOTH) {
		return DC_FILTER_INTERNAL (userdata, bluetooth, 0, dc_match_name);
	} else if (transport == DC_TRANSPORT_SERIAL) {
		return DC_FILTER_INTERNAL (userdata, rfcomm, 1, dc_match_devname);
	}

	return 1;
}

static int dc_filter_garmin (dc_transport_t transport, const void *userdata)
{
	static const dc_usb_desc_t usbhid[] = {
		{0x091e, 0x2b2b}, // Garmin Descent Mk1
	};

	if (transport == DC_TRANSPORT_USBSTORAGE) {
		return DC_FILTER_INTERNAL (userdata, usbhid, 0, dc_match_usb);
	}

	return 1;
}

static int dc_filter_mares (dc_transport_t transport, const void *userdata)
{
	static const char * const bluetooth[] = {
		"Mares bluelink pro",
		"Mares Genius",
	};

	if (transport == DC_TRANSPORT_BLE) {
		return DC_FILTER_INTERNAL (userdata, bluetooth, 0, dc_match_prefix);
	}

	return 1;
}

static int dc_filter_divesystem (dc_transport_t transport, const void *userdata)
{
	static const char * const bluetooth[] = {
		"DS",
	};

	if (transport == DC_TRANSPORT_BLUETOOTH) {
		return DC_FILTER_INTERNAL (userdata, bluetooth, 0, dc_match_number_with_prefix);
	}

	return 1;
}

static int dc_filter_oceanic (dc_transport_t transport, const void *userdata)
{
	static const unsigned int model[] = {
		0x4552, // Oceanic Pro Plus X
		0x4648, // Aqualung i300C
		0x4649, // Aqualung i200C
		0x4651, // Aqualung i770R
		0x4652, // Aqualung i550C
		0x4653, // Oceanic Geo 4.0
		0x4654, // Oceanic Veo 4.0
		0x4655, // Sherwood Wisdom 4
		0x4656, // Oceanic Pro Plus 4
	};

	if (transport == DC_TRANSPORT_BLE) {
		return DC_FILTER_INTERNAL (userdata, model, 0, dc_match_oceanic);
	}

	return 1;
}

<<<<<<< HEAD
static int dc_filter_deepblu (dc_transport_t transport, const void *userdata)
{
	static const char * const bluetooth[] = {
		"COSMIQ",
	};

	if (transport == DC_TRANSPORT_BLE) {
		return DC_FILTER_INTERNAL (userdata, bluetooth, 0, dc_match_name);
	}

	return 1;
}

static int dc_filter_mclean(dc_transport_t transport, const void* userdata)
{
	static const char* const bluetooth[] = {
=======
static int dc_filter_mclean(dc_transport_t transport, const void *userdata)
{
	static const char * const bluetooth[] = {
>>>>>>> c065a784
		"Extreme",
	};

	if (transport == DC_TRANSPORT_BLUETOOTH) {
<<<<<<< HEAD
		return DC_FILTER_INTERNAL(userdata, bluetooth, 0, dc_match_name);
	}
	else if (transport == DC_TRANSPORT_SERIAL) {
=======
		return DC_FILTER_INTERNAL (userdata, bluetooth, 0, dc_match_name);
	} else if (transport == DC_TRANSPORT_SERIAL) {
>>>>>>> c065a784
		return DC_FILTER_INTERNAL(userdata, rfcomm, 1, dc_match_devname);
	}

	return 1;
}

dc_status_t
dc_descriptor_iterator (dc_iterator_t **out)
{
	dc_descriptor_iterator_t *iterator = NULL;

	if (out == NULL)
		return DC_STATUS_INVALIDARGS;

	iterator = (dc_descriptor_iterator_t *) dc_iterator_allocate (NULL, &dc_descriptor_iterator_vtable);
	if (iterator == NULL)
		return DC_STATUS_NOMEMORY;

	iterator->current = 0;

	*out = (dc_iterator_t *) iterator;

	return DC_STATUS_SUCCESS;
}

static dc_status_t
dc_descriptor_iterator_next (dc_iterator_t *abstract, void *out)
{
	dc_descriptor_iterator_t *iterator = (dc_descriptor_iterator_t *) abstract;
	dc_descriptor_t **item = (dc_descriptor_t **) out;

	if (iterator->current >= C_ARRAY_SIZE (g_descriptors))
		return DC_STATUS_DONE;

	/*
	 * The explicit cast from a const to a non-const pointer is safe here. The
	 * public interface doesn't support write access, and therefore descriptor
	 * objects are always read-only. However, the cast allows to return a direct
	 * reference to the entries in the table, avoiding the overhead of
	 * allocating (and freeing) memory for a deep copy.
	 */
	*item = (dc_descriptor_t *) &g_descriptors[iterator->current++];

	return DC_STATUS_SUCCESS;
}

void
dc_descriptor_free (dc_descriptor_t *descriptor)
{
	return;
}

const char *
dc_descriptor_get_vendor (dc_descriptor_t *descriptor)
{
	if (descriptor == NULL)
		return NULL;

	return descriptor->vendor;
}

const char *
dc_descriptor_get_product (dc_descriptor_t *descriptor)
{
	if (descriptor == NULL)
		return NULL;

	return descriptor->product;
}

dc_family_t
dc_descriptor_get_type (dc_descriptor_t *descriptor)
{
	if (descriptor == NULL)
		return DC_FAMILY_NULL;

	return descriptor->type;
}

unsigned int
dc_descriptor_get_model (dc_descriptor_t *descriptor)
{
	if (descriptor == NULL)
		return 0;

	return descriptor->model;
}

unsigned int
dc_descriptor_get_transports (dc_descriptor_t *descriptor)
{
	if (descriptor == NULL)
		return DC_TRANSPORT_NONE;

	return descriptor->transports;
}

dc_filter_t
dc_descriptor_get_filter (dc_descriptor_t *descriptor)
{
	if (descriptor == NULL)
		return NULL;

	return descriptor->filter;
}<|MERGE_RESOLUTION|>--- conflicted
+++ resolved
@@ -49,12 +49,8 @@
 static int dc_filter_mares (dc_transport_t transport, const void *userdata);
 static int dc_filter_divesystem (dc_transport_t transport, const void *userdata);
 static int dc_filter_oceanic (dc_transport_t transport, const void *userdata);
-<<<<<<< HEAD
 static int dc_filter_deepblu (dc_transport_t transport, const void *userdata);
-static int dc_filter_mclean(dc_transport_t transport, const void *userdata);
-=======
 static int dc_filter_mclean (dc_transport_t transport, const void *userdata);
->>>>>>> c065a784
 
 static dc_status_t dc_descriptor_iterator_next (dc_iterator_t *iterator, void *item);
 
@@ -383,17 +379,12 @@
 	{"Cochran", "EMC-20H",      DC_FAMILY_COCHRAN_COMMANDER, 5, DC_TRANSPORT_SERIAL, NULL},
 	/* Tecdiving DiveComputer.eu */
 	{"Tecdiving", "DiveComputer.eu", DC_FAMILY_TECDIVING_DIVECOMPUTEREU, 0, DC_TRANSPORT_SERIAL | DC_TRANSPORT_BLUETOOTH, dc_filter_tecdiving},
-<<<<<<< HEAD
 	/* Garmin */
 	{"Garmin", "Descent Mk1", DC_FAMILY_GARMIN, 2859, DC_TRANSPORT_USBSTORAGE, dc_filter_garmin},
 	/* Deepblu */
 	{"Deepblu", "Cosmiq+", DC_FAMILY_DEEPBLU, 0, DC_TRANSPORT_BLE, dc_filter_deepblu},
 	/* McLean Extreme */
-	{ "McLean", "Extreme", DC_FAMILY_MCLEAN_EXTREME, 0, DC_TRANSPORT_BLUETOOTH, dc_filter_mclean },
-=======
-	/* McLean Extreme */
 	{ "McLean", "Extreme", DC_FAMILY_MCLEAN_EXTREME, 0, DC_TRANSPORT_SERIAL | DC_TRANSPORT_BLUETOOTH, dc_filter_mclean},
->>>>>>> c065a784
 };
 
 static int
@@ -660,7 +651,6 @@
 	return 1;
 }
 
-<<<<<<< HEAD
 static int dc_filter_deepblu (dc_transport_t transport, const void *userdata)
 {
 	static const char * const bluetooth[] = {
@@ -674,26 +664,15 @@
 	return 1;
 }
 
-static int dc_filter_mclean(dc_transport_t transport, const void* userdata)
-{
-	static const char* const bluetooth[] = {
-=======
 static int dc_filter_mclean(dc_transport_t transport, const void *userdata)
 {
 	static const char * const bluetooth[] = {
->>>>>>> c065a784
 		"Extreme",
 	};
 
 	if (transport == DC_TRANSPORT_BLUETOOTH) {
-<<<<<<< HEAD
-		return DC_FILTER_INTERNAL(userdata, bluetooth, 0, dc_match_name);
-	}
-	else if (transport == DC_TRANSPORT_SERIAL) {
-=======
 		return DC_FILTER_INTERNAL (userdata, bluetooth, 0, dc_match_name);
 	} else if (transport == DC_TRANSPORT_SERIAL) {
->>>>>>> c065a784
 		return DC_FILTER_INTERNAL(userdata, rfcomm, 1, dc_match_devname);
 	}
 
