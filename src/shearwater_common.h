/*
 * libdivecomputer
 *
 * Copyright (C) 2013 Jef Driesen
 *
 * This library is free software; you can redistribute it and/or
 * modify it under the terms of the GNU Lesser General Public
 * License as published by the Free Software Foundation; either
 * version 2.1 of the License, or (at your option) any later version.
 *
 * This library is distributed in the hope that it will be useful,
 * but WITHOUT ANY WARRANTY; without even the implied warranty of
 * MERCHANTABILITY or FITNESS FOR A PARTICULAR PURPOSE.  See the GNU
 * Lesser General Public License for more details.
 *
 * You should have received a copy of the GNU Lesser General Public
 * License along with this library; if not, write to the Free Software
 * Foundation, Inc., 51 Franklin Street, Fifth Floor, Boston,
 * MA 02110-1301 USA
 */

#ifndef SHEARWATER_COMMON_H
#define SHEARWATER_COMMON_H

#include "device-private.h"
#include "serial.h"

#ifdef __cplusplus
extern "C" {
#endif /* __cplusplus */

#define ID_SERIAL   0x8010
#define ID_FIRMWARE 0x8011
<<<<<<< HEAD
#define ID_HARDWARE_TYPE 0x8050

#define PREDATOR 2
#define PETREL   3
#define PETREL2  4
#define NERD     5
#define PERDIX   6
#define PERDIXAI 7
=======
#define ID_HARDWARE 0x8050

#define PREDATOR 2
#define PETREL   3
#define NERD     4
#define PERDIX   5
#define PERDIXAI 6

#define NSTEPS    10000
#define STEP(i,n) ((NSTEPS * (i) + (n) / 2) / (n))
>>>>>>> 1195abc2

typedef struct shearwater_common_device_t {
	dc_device_t base;
	dc_serial_t *port;
} shearwater_common_device_t;

dc_status_t
shearwater_common_open (shearwater_common_device_t *device, dc_context_t *context, const char *name);

dc_status_t
shearwater_common_close (shearwater_common_device_t *device);

dc_status_t
shearwater_common_transfer (shearwater_common_device_t *device, const unsigned char input[], unsigned int isize, unsigned char output[], unsigned int osize, unsigned int *actual);

dc_status_t
shearwater_common_download (shearwater_common_device_t *device, dc_buffer_t *buffer, unsigned int address, unsigned int size, unsigned int compression, dc_event_progress_t *progress);

dc_status_t
shearwater_common_identifier (shearwater_common_device_t *device, dc_buffer_t *buffer, unsigned int id);

#ifdef __cplusplus
}
#endif /* __cplusplus */
#endif /* SHEARWATER_COMMON_H */<|MERGE_RESOLUTION|>--- conflicted
+++ resolved
@@ -31,16 +31,6 @@
 
 #define ID_SERIAL   0x8010
 #define ID_FIRMWARE 0x8011
-<<<<<<< HEAD
-#define ID_HARDWARE_TYPE 0x8050
-
-#define PREDATOR 2
-#define PETREL   3
-#define PETREL2  4
-#define NERD     5
-#define PERDIX   6
-#define PERDIXAI 7
-=======
 #define ID_HARDWARE 0x8050
 
 #define PREDATOR 2
@@ -51,7 +41,6 @@
 
 #define NSTEPS    10000
 #define STEP(i,n) ((NSTEPS * (i) + (n) / 2) / (n))
->>>>>>> 1195abc2
 
 typedef struct shearwater_common_device_t {
 	dc_device_t base;
