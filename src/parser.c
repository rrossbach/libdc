/*
 * libdivecomputer
 *
 * Copyright (C) 2008 Jef Driesen
 *
 * This library is free software; you can redistribute it and/or
 * modify it under the terms of the GNU Lesser General Public
 * License as published by the Free Software Foundation; either
 * version 2.1 of the License, or (at your option) any later version.
 *
 * This library is distributed in the hope that it will be useful,
 * but WITHOUT ANY WARRANTY; without even the implied warranty of
 * MERCHANTABILITY or FITNESS FOR A PARTICULAR PURPOSE.  See the GNU
 * Lesser General Public License for more details.
 *
 * You should have received a copy of the GNU Lesser General Public
 * License along with this library; if not, write to the Free Software
 * Foundation, Inc., 51 Franklin Street, Fifth Floor, Boston,
 * MA 02110-1301 USA
 */

#include <stdlib.h>
#include <assert.h>

#include "suunto_d9.h"
#include "suunto_eon.h"
#include "suunto_eonsteel.h"
#include "suunto_solution.h"
#include "suunto_vyper2.h"
#include "suunto_vyper.h"
#include "reefnet_sensus.h"
#include "reefnet_sensuspro.h"
#include "reefnet_sensusultra.h"
#include "uwatec_aladin.h"
#include "uwatec_memomouse.h"
#include "uwatec_smart.h"
#include "oceanic_atom2.h"
#include "oceanic_atom2.h"
#include "oceanic_veo250.h"
#include "oceanic_vtpro.h"
#include "mares_darwin.h"
#include "mares_iconhd.h"
#include "mares_nemo.h"
#include "mares_puck.h"
#include "hw_frog.h"
#include "hw_ostc.h"
#include "hw_ostc3.h"
#include "cressi_edy.h"
#include "cressi_leonardo.h"
#include "cressi_goa.h"
#include "zeagle_n2ition3.h"
#include "atomics_cobalt.h"
#include "shearwater_petrel.h"
#include "shearwater_predator.h"
#include "diverite_nitekq.h"
#include "citizen_aqualand.h"
#include "divesystem_idive.h"
#include "cochran_commander.h"
#include "tecdiving_divecomputereu.h"
#include "garmin.h"
#include "deepblu.h"
#include "mclean_extreme.h"
<<<<<<< HEAD
#include "oceans_s1.h"
=======
#include "liquivision_lynx.h"
>>>>>>> 9dace578

#include "context-private.h"
#include "parser-private.h"
#include "device-private.h"

#define REACTPROWHITE 0x4354

static dc_status_t
dc_parser_new_internal (dc_parser_t **out, dc_context_t *context, dc_family_t family, unsigned int model, unsigned int serial, unsigned int devtime, dc_ticks_t systime)
{
	dc_status_t rc = DC_STATUS_SUCCESS;
	dc_parser_t *parser = NULL;

	if (out == NULL)
		return DC_STATUS_INVALIDARGS;

	switch (family) {
	case DC_FAMILY_SUUNTO_SOLUTION:
		rc = suunto_solution_parser_create (&parser, context);
		break;
	case DC_FAMILY_SUUNTO_EON:
		rc = suunto_eon_parser_create (&parser, context, 0);
		break;
	case DC_FAMILY_SUUNTO_VYPER:
		if (model == 0x01)
			rc = suunto_eon_parser_create (&parser, context, 1);
		else
			rc = suunto_vyper_parser_create (&parser, context);
		break;
	case DC_FAMILY_SUUNTO_VYPER2:
	case DC_FAMILY_SUUNTO_D9:
		rc = suunto_d9_parser_create (&parser, context, model, serial);
		break;
	case DC_FAMILY_SUUNTO_EONSTEEL:
		rc = suunto_eonsteel_parser_create(&parser, context, model);
		break;
	case DC_FAMILY_UWATEC_ALADIN:
	case DC_FAMILY_UWATEC_MEMOMOUSE:
		rc = uwatec_memomouse_parser_create (&parser, context, devtime, systime);
		break;
	case DC_FAMILY_UWATEC_SMART:
		rc = uwatec_smart_parser_create (&parser, context, model, devtime, systime);
		break;
	case DC_FAMILY_REEFNET_SENSUS:
		rc = reefnet_sensus_parser_create (&parser, context, devtime, systime);
		break;
	case DC_FAMILY_REEFNET_SENSUSPRO:
		rc = reefnet_sensuspro_parser_create (&parser, context, devtime, systime);
		break;
	case DC_FAMILY_REEFNET_SENSUSULTRA:
		rc = reefnet_sensusultra_parser_create (&parser, context, devtime, systime);
		break;
	case DC_FAMILY_OCEANIC_VTPRO:
		rc = oceanic_vtpro_parser_create (&parser, context, model);
		break;
	case DC_FAMILY_OCEANIC_VEO250:
		rc = oceanic_veo250_parser_create (&parser, context, model);
		break;
	case DC_FAMILY_OCEANIC_ATOM2:
		if (model == REACTPROWHITE)
			rc = oceanic_veo250_parser_create (&parser, context, model);
		else
			rc = oceanic_atom2_parser_create (&parser, context, model, serial);
		break;
	case DC_FAMILY_MARES_NEMO:
	case DC_FAMILY_MARES_PUCK:
		rc = mares_nemo_parser_create (&parser, context, model);
		break;
	case DC_FAMILY_MARES_DARWIN:
		rc = mares_darwin_parser_create (&parser, context, model);
		break;
	case DC_FAMILY_MARES_ICONHD:
		rc = mares_iconhd_parser_create (&parser, context, model);
		break;
	case DC_FAMILY_HW_OSTC:
		rc = hw_ostc_parser_create (&parser, context, serial);
		break;
	case DC_FAMILY_HW_FROG:
	case DC_FAMILY_HW_OSTC3:
		rc = hw_ostc3_parser_create (&parser, context, serial, model);
		break;
	case DC_FAMILY_CRESSI_EDY:
	case DC_FAMILY_ZEAGLE_N2ITION3:
		rc = cressi_edy_parser_create (&parser, context, model);
		break;
	case DC_FAMILY_CRESSI_LEONARDO:
		rc = cressi_leonardo_parser_create (&parser, context, model);
		break;
	case DC_FAMILY_CRESSI_GOA:
		rc = cressi_goa_parser_create (&parser, context, model);
		break;
	case DC_FAMILY_ATOMICS_COBALT:
		rc = atomics_cobalt_parser_create (&parser, context);
		break;
	case DC_FAMILY_SHEARWATER_PREDATOR:
		rc = shearwater_predator_parser_create (&parser, context, model, serial);
		break;
	case DC_FAMILY_SHEARWATER_PETREL:
		rc = shearwater_petrel_parser_create (&parser, context, model, serial);
		break;
	case DC_FAMILY_DIVERITE_NITEKQ:
		rc = diverite_nitekq_parser_create (&parser, context);
		break;
	case DC_FAMILY_CITIZEN_AQUALAND:
		rc = citizen_aqualand_parser_create (&parser, context);
		break;
	case DC_FAMILY_DIVESYSTEM_IDIVE:
		rc = divesystem_idive_parser_create (&parser, context, model);
		break;
	case DC_FAMILY_COCHRAN_COMMANDER:
		rc = cochran_commander_parser_create (&parser, context, model);
		break;
	case DC_FAMILY_TECDIVING_DIVECOMPUTEREU:
		rc = tecdiving_divecomputereu_parser_create (&parser, context);
		break;
	case DC_FAMILY_GARMIN:
		rc = garmin_parser_create (&parser, context);
		break;
	case DC_FAMILY_DEEPBLU:
		rc = deepblu_parser_create (&parser, context);
		break;
	case DC_FAMILY_MCLEAN_EXTREME:
		rc = mclean_extreme_parser_create (&parser, context);
		break;
<<<<<<< HEAD
	case DC_FAMILY_OCEANS_S1:
		rc = oceans_s1_parser_create(&parser, context);
=======
	case DC_FAMILY_LIQUIVISION_LYNX:
		rc = liquivision_lynx_parser_create (&parser, context, model);
>>>>>>> 9dace578
		break;
	default:
		return DC_STATUS_INVALIDARGS;
	}

	*out = parser;

	return rc;
}

dc_status_t
dc_parser_new (dc_parser_t **out, dc_device_t *device)
{
	if (device == NULL)
		return DC_STATUS_INVALIDARGS;

	return dc_parser_new_internal (out, device->context,
		dc_device_get_type (device),
		device->devinfo.model,
		device->devinfo.serial,
		device->clock.devtime, device->clock.systime);
}

dc_status_t
dc_parser_new2 (dc_parser_t **out, dc_context_t *context, dc_descriptor_t *descriptor, unsigned int devtime, dc_ticks_t systime)
{
	return dc_parser_new_internal (out, context,
		dc_descriptor_get_type (descriptor),
		dc_descriptor_get_model (descriptor),
		0,
		devtime, systime);
}

dc_parser_t *
dc_parser_allocate (dc_context_t *context, const dc_parser_vtable_t *vtable)
{
	dc_parser_t *parser = NULL;

	assert(vtable != NULL);
	assert(vtable->size >= sizeof(dc_parser_t));

	// Allocate memory.
	parser = (dc_parser_t *) malloc (vtable->size);
	if (parser == NULL) {
		ERROR (context, "Failed to allocate memory.");
		return parser;
	}

	// Initialize the base class.
	parser->vtable = vtable;
	parser->context = context;
	parser->data = NULL;
	parser->size = 0;

	return parser;
}

void
dc_parser_deallocate (dc_parser_t *parser)
{
	free (parser);
}

int
dc_parser_isinstance (dc_parser_t *parser, const dc_parser_vtable_t *vtable)
{
	if (parser == NULL)
		return 0;

	return parser->vtable == vtable;
}


dc_family_t
dc_parser_get_type (dc_parser_t *parser)
{
	if (parser == NULL)
		return DC_FAMILY_NULL;

	return parser->vtable->type;
}


dc_status_t
dc_parser_set_data (dc_parser_t *parser, const unsigned char *data, unsigned int size)
{
	if (parser == NULL)
		return DC_STATUS_UNSUPPORTED;

	if (parser->vtable->set_data == NULL)
		return DC_STATUS_UNSUPPORTED;

	parser->data = data;
	parser->size = size;

	return parser->vtable->set_data (parser, data, size);
}


dc_status_t
dc_parser_get_datetime (dc_parser_t *parser, dc_datetime_t *datetime)
{
	if (parser == NULL)
		return DC_STATUS_UNSUPPORTED;

	if (parser->vtable->datetime == NULL)
		return DC_STATUS_UNSUPPORTED;

	return parser->vtable->datetime (parser, datetime);
}

dc_status_t
dc_parser_get_field (dc_parser_t *parser, dc_field_type_t type, unsigned int flags, void *value)
{
	if (parser == NULL)
		return DC_STATUS_UNSUPPORTED;

	if (parser->vtable->field == NULL)
		return DC_STATUS_UNSUPPORTED;

	return parser->vtable->field (parser, type, flags, value);
}


dc_status_t
dc_parser_samples_foreach (dc_parser_t *parser, dc_sample_callback_t callback, void *userdata)
{
	if (parser == NULL)
		return DC_STATUS_UNSUPPORTED;

	if (parser->vtable->samples_foreach == NULL)
		return DC_STATUS_UNSUPPORTED;

	return parser->vtable->samples_foreach (parser, callback, userdata);
}


dc_status_t
dc_parser_destroy (dc_parser_t *parser)
{
	dc_status_t status = DC_STATUS_SUCCESS;

	if (parser == NULL)
		return DC_STATUS_SUCCESS;

	if (parser->vtable->destroy) {
		status = parser->vtable->destroy (parser);
	}

	dc_parser_deallocate (parser);

	return status;
}


void
sample_statistics_cb (dc_sample_type_t type, dc_sample_value_t value, void *userdata)
{
	sample_statistics_t *statistics  = (sample_statistics_t *) userdata;

	switch (type) {
	case DC_SAMPLE_TIME:
		statistics->divetime = value.time;
		break;
	case DC_SAMPLE_DEPTH:
		if (statistics->maxdepth < value.depth)
			statistics->maxdepth = value.depth;
		break;
	default:
		break;
	}
}<|MERGE_RESOLUTION|>--- conflicted
+++ resolved
@@ -57,14 +57,13 @@
 #include "divesystem_idive.h"
 #include "cochran_commander.h"
 #include "tecdiving_divecomputereu.h"
+#include "mclean_extreme.h"
+#include "liquivision_lynx.h"
+
+// Not merged upstream yet
 #include "garmin.h"
 #include "deepblu.h"
-#include "mclean_extreme.h"
-<<<<<<< HEAD
 #include "oceans_s1.h"
-=======
-#include "liquivision_lynx.h"
->>>>>>> 9dace578
 
 #include "context-private.h"
 #include "parser-private.h"
@@ -180,25 +179,25 @@
 	case DC_FAMILY_TECDIVING_DIVECOMPUTEREU:
 		rc = tecdiving_divecomputereu_parser_create (&parser, context);
 		break;
+	case DC_FAMILY_MCLEAN_EXTREME:
+		rc = mclean_extreme_parser_create (&parser, context);
+		break;
+	case DC_FAMILY_LIQUIVISION_LYNX:
+		rc = liquivision_lynx_parser_create (&parser, context, model);
+		break;
+	default:
+		return DC_STATUS_INVALIDARGS;
+
+	// Not merged upstream yet
 	case DC_FAMILY_GARMIN:
 		rc = garmin_parser_create (&parser, context);
 		break;
 	case DC_FAMILY_DEEPBLU:
 		rc = deepblu_parser_create (&parser, context);
 		break;
-	case DC_FAMILY_MCLEAN_EXTREME:
-		rc = mclean_extreme_parser_create (&parser, context);
-		break;
-<<<<<<< HEAD
 	case DC_FAMILY_OCEANS_S1:
 		rc = oceans_s1_parser_create(&parser, context);
-=======
-	case DC_FAMILY_LIQUIVISION_LYNX:
-		rc = liquivision_lynx_parser_create (&parser, context, model);
->>>>>>> 9dace578
-		break;
-	default:
-		return DC_STATUS_INVALIDARGS;
+		break;
 	}
 
 	*out = parser;
