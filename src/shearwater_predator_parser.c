/*
 * libdivecomputer
 *
 * Copyright (C) 2012 Jef Driesen
 *
 * This library is free software; you can redistribute it and/or
 * modify it under the terms of the GNU Lesser General Public
 * License as published by the Free Software Foundation; either
 * version 2.1 of the License, or (at your option) any later version.
 *
 * This library is distributed in the hope that it will be useful,
 * but WITHOUT ANY WARRANTY; without even the implied warranty of
 * MERCHANTABILITY or FITNESS FOR A PARTICULAR PURPOSE.  See the GNU
 * Lesser General Public License for more details.
 *
 * You should have received a copy of the GNU Lesser General Public
 * License along with this library; if not, write to the Free Software
 * Foundation, Inc., 51 Franklin Street, Fifth Floor, Boston,
 * MA 02110-1301 USA
 */

#include <stdlib.h>
#include <stdio.h>
#include <string.h>

#ifdef _MSC_VER
#define snprintf _snprintf
#endif

#include <libdivecomputer/units.h>

#include "shearwater_predator.h"
#include "shearwater_petrel.h"
#include "context-private.h"
#include "parser-private.h"
#include "array.h"

#define ISINSTANCE(parser)	( \
	dc_parser_isinstance((parser), &shearwater_predator_parser_vtable) || \
	dc_parser_isinstance((parser), &shearwater_petrel_parser_vtable))

#define SZ_BLOCK   0x80
#define SZ_SAMPLE_PREDATOR  0x10
#define SZ_SAMPLE_PETREL    0x20

#define GASSWITCH     0x01
#define PPO2_EXTERNAL 0x02
#define SETPOINT_HIGH 0x04
#define SC            0x08
#define OC            0x10

#define METRIC   0
#define IMPERIAL 1

#define NGASMIXES 10

#define PREDATOR 2
#define PETREL   3

typedef struct shearwater_predator_parser_t shearwater_predator_parser_t;

struct shearwater_predator_parser_t {
	dc_parser_t base;
	unsigned int model;
	unsigned int petrel;
	unsigned int samplesize;
	// Cached fields.
	unsigned int cached;
	unsigned int headersize;
	unsigned int footersize;
	unsigned int ngasmixes;
	unsigned int oxygen[NGASMIXES];
	unsigned int helium[NGASMIXES];
<<<<<<< HEAD
	unsigned int serial;
=======
	double calibration[3];
>>>>>>> e2d623fc
	dc_divemode_t mode;
};

static dc_status_t shearwater_predator_parser_set_data (dc_parser_t *abstract, const unsigned char *data, unsigned int size);
static dc_status_t shearwater_predator_parser_get_datetime (dc_parser_t *abstract, dc_datetime_t *datetime);
static dc_status_t shearwater_predator_parser_get_field (dc_parser_t *abstract, dc_field_type_t type, unsigned int flags, void *value);
static dc_status_t shearwater_predator_parser_samples_foreach (dc_parser_t *abstract, dc_sample_callback_t callback, void *userdata);

static const dc_parser_vtable_t shearwater_predator_parser_vtable = {
	sizeof(shearwater_predator_parser_t),
	DC_FAMILY_SHEARWATER_PREDATOR,
	shearwater_predator_parser_set_data, /* set_data */
	shearwater_predator_parser_get_datetime, /* datetime */
	shearwater_predator_parser_get_field, /* fields */
	shearwater_predator_parser_samples_foreach, /* samples_foreach */
	NULL /* destroy */
};

static const dc_parser_vtable_t shearwater_petrel_parser_vtable = {
	sizeof(shearwater_predator_parser_t),
	DC_FAMILY_SHEARWATER_PETREL,
	shearwater_predator_parser_set_data, /* set_data */
	shearwater_predator_parser_get_datetime, /* datetime */
	shearwater_predator_parser_get_field, /* fields */
	shearwater_predator_parser_samples_foreach, /* samples_foreach */
	NULL /* destroy */
};


static unsigned int
shearwater_predator_find_gasmix (shearwater_predator_parser_t *parser, unsigned int o2, unsigned int he)
{
	unsigned int i = 0;
	while (i < parser->ngasmixes) {
		if (o2 == parser->oxygen[i] && he == parser->helium[i])
			break;
		i++;
	}

	return i;
}


static dc_status_t
<<<<<<< HEAD
shearwater_common_parser_create (dc_parser_t **out, dc_context_t *context, unsigned int serial, unsigned int petrel)
=======
shearwater_common_parser_create (dc_parser_t **out, dc_context_t *context, unsigned int model, unsigned int petrel)
>>>>>>> e2d623fc
{
	shearwater_predator_parser_t *parser = NULL;
	const dc_parser_vtable_t *vtable = NULL;
	unsigned int samplesize = 0;

	if (out == NULL)
		return DC_STATUS_INVALIDARGS;

	if (petrel) {
		vtable = &shearwater_petrel_parser_vtable;
		samplesize = SZ_SAMPLE_PETREL;
	} else {
		vtable = &shearwater_predator_parser_vtable;
		samplesize = SZ_SAMPLE_PREDATOR;
	}

	// Allocate memory.
	parser = (shearwater_predator_parser_t *) dc_parser_allocate (context, vtable);
	if (parser == NULL) {
		ERROR (context, "Failed to allocate memory.");
		return DC_STATUS_NOMEMORY;
	}

<<<<<<< HEAD
	// Initialize the base class.
=======
	// Set the default values.
	parser->model = model;
>>>>>>> e2d623fc
	parser->petrel = petrel;
	parser->serial = serial;
	if (petrel) {
		parser->samplesize = SZ_SAMPLE_PETREL;
	} else {
		parser->samplesize = SZ_SAMPLE_PREDATOR;
	}

	// Set the default values.
	parser->cached = 0;
	parser->headersize = 0;
	parser->footersize = 0;
	parser->ngasmixes = 0;
	for (unsigned int i = 0; i < NGASMIXES; ++i) {
		parser->oxygen[i] = 0;
		parser->helium[i] = 0;
	}
	parser->mode = DC_DIVEMODE_OC;

	*out = (dc_parser_t *) parser;

	return DC_STATUS_SUCCESS;
}


dc_status_t
<<<<<<< HEAD
shearwater_predator_parser_create (dc_parser_t **out, dc_context_t *context, unsigned int serial)
{
	return shearwater_common_parser_create (out, context, serial, 0);
=======
shearwater_predator_parser_create (dc_parser_t **out, dc_context_t *context, unsigned int model)
{
	return shearwater_common_parser_create (out, context, model, 0);
>>>>>>> e2d623fc
}


dc_status_t
<<<<<<< HEAD
shearwater_petrel_parser_create (dc_parser_t **out, dc_context_t *context, unsigned int serial)
{
	return shearwater_common_parser_create (out, context, serial, 1);
=======
shearwater_petrel_parser_create (dc_parser_t **out, dc_context_t *context, unsigned int model)
{
	return shearwater_common_parser_create (out, context, model, 1);
>>>>>>> e2d623fc
}


static dc_status_t
shearwater_predator_parser_set_data (dc_parser_t *abstract, const unsigned char *data, unsigned int size)
{
	shearwater_predator_parser_t *parser = (shearwater_predator_parser_t *) abstract;

	// Reset the cache.
	parser->cached = 0;
	parser->headersize = 0;
	parser->footersize = 0;
	parser->ngasmixes = 0;
	for (unsigned int i = 0; i < NGASMIXES; ++i) {
		parser->oxygen[i] = 0;
		parser->helium[i] = 0;
	}
	parser->mode = DC_DIVEMODE_OC;

	return DC_STATUS_SUCCESS;
}


static dc_status_t
shearwater_predator_parser_get_datetime (dc_parser_t *abstract, dc_datetime_t *datetime)
{
	const unsigned char *data = abstract->data;
	unsigned int size = abstract->size;

	if (size < 2 * SZ_BLOCK)
		return DC_STATUS_DATAFORMAT;

	unsigned int ticks = array_uint32_be (data + 12);

	if (!dc_datetime_gmtime (datetime, ticks))
		return DC_STATUS_DATAFORMAT;

	return DC_STATUS_SUCCESS;
}


#define BUFLEN 32

static dc_status_t
shearwater_predator_parser_cache (shearwater_predator_parser_t *parser)
{
	dc_parser_t *abstract = (dc_parser_t *) parser;
	const unsigned char *data = parser->base.data;
	unsigned int size = parser->base.size;

	if (parser->cached) {
		return DC_STATUS_SUCCESS;
	}

	unsigned int headersize = SZ_BLOCK;
	unsigned int footersize = SZ_BLOCK;
	if (size < headersize + footersize) {
		ERROR (abstract->context, "Invalid data length.");
		return DC_STATUS_DATAFORMAT;
	}

	// Adjust the footersize for the final block.
	if (parser->petrel || array_uint16_be (data + size - footersize) == 0xFFFD) {
		footersize += SZ_BLOCK;
		if (size < headersize + footersize) {
			ERROR (abstract->context, "Invalid data length.");
			return DC_STATUS_DATAFORMAT;
		}
	}

	// Default dive mode.
	dc_divemode_t mode = DC_DIVEMODE_OC;

	// Get the gas mixes.
	unsigned int ngasmixes = 0;
	unsigned int oxygen[NGASMIXES] = {0};
	unsigned int helium[NGASMIXES] = {0};
	unsigned int o2_previous = 0, he_previous = 0;

	unsigned int offset = headersize;
	unsigned int length = size - footersize;
	while (offset < length) {
		// Ignore empty samples.
		if (array_isequal (data + offset, parser->samplesize, 0x00)) {
			offset += parser->samplesize;
			continue;
		}

		// Status flags.
		unsigned int status = data[offset + 11];
		if ((status & OC) == 0) {
			mode = DC_DIVEMODE_CC;
		}

		// Gaschange.
		unsigned int o2 = data[offset + 7];
		unsigned int he = data[offset + 8];
		if (o2 != o2_previous || he != he_previous) {
			// Find the gasmix in the list.
			unsigned int idx = 0;
			while (idx < ngasmixes) {
				if (o2 == oxygen[idx] && he == helium[idx])
					break;
				idx++;
			}

			// Add it to list if not found.
			if (idx >= ngasmixes) {
				if (idx >= NGASMIXES) {
					ERROR (abstract->context, "Maximum number of gas mixes reached.");
					return DC_STATUS_NOMEMORY;
				}
				oxygen[idx] = o2;
				helium[idx] = he;
				ngasmixes = idx + 1;
			}

			o2_previous = o2;
			he_previous = he;
		}

		offset += parser->samplesize;
	}

	// Cache sensor calibration for later use
	parser->calibration[0] = array_uint16_be(data + 87) / 100000.0;
	parser->calibration[1] = array_uint16_be(data + 89) / 100000.0;
	parser->calibration[2] = array_uint16_be(data + 91) / 100000.0;
	// The Predator expects the mV output of the cells to be within 30mV
	// to 70mV in 100% O2 at 1 atmosphere.
	// If the calibration value is scaled with a factor 2.2, then the
	// sensors lines up and matches the average.
	if (parser->model == PREDATOR) {
		for (size_t i = 0; i < 3; ++i) {
			parser->calibration[i] *= 2.2;
		}
	}

	// Cache the data for later use.
	parser->headersize = headersize;
	parser->footersize = footersize;
	parser->ngasmixes = ngasmixes;
	for (unsigned int i = 0; i < ngasmixes; ++i) {
		parser->oxygen[i] = oxygen[i];
		parser->helium[i] = helium[i];
	}
	parser->mode = mode;
	parser->cached = 1;

	return DC_STATUS_SUCCESS;
}

static dc_status_t
shearwater_predator_parser_get_field (dc_parser_t *abstract, dc_field_type_t type, unsigned int flags, void *value)
{
	shearwater_predator_parser_t *parser = (shearwater_predator_parser_t *) abstract;

	const unsigned char *data = abstract->data;
	unsigned int size = abstract->size;

	// Cache the parser data.
	dc_status_t rc = shearwater_predator_parser_cache (parser);
	if (rc != DC_STATUS_SUCCESS)
		return rc;

	// Get the offset to the footer record.
	unsigned int footer = size - parser->footersize;

	// Get the unit system.
	unsigned int units = data[8];

	dc_gasmix_t *gasmix = (dc_gasmix_t *) value;
	dc_salinity_t *water = (dc_salinity_t *) value;
	dc_field_string_t *string = (dc_field_string_t *) value;
	unsigned int density = 0;
	char buf[BUFLEN];

	if (value) {
		switch (type) {
		case DC_FIELD_DIVETIME:
			*((unsigned int *) value) = array_uint16_be (data + footer + 6) * 60;
			break;
		case DC_FIELD_MAXDEPTH:
			if (units == IMPERIAL)
				*((double *) value) = array_uint16_be (data + footer + 4) * FEET;
			else
				*((double *) value) = array_uint16_be (data + footer + 4);
			break;
		case DC_FIELD_GASMIX_COUNT:
			*((unsigned int *) value) = parser->ngasmixes;
			break;
		case DC_FIELD_GASMIX:
			gasmix->oxygen = parser->oxygen[flags] / 100.0;
			gasmix->helium = parser->helium[flags] / 100.0;
			gasmix->nitrogen = 1.0 - gasmix->oxygen - gasmix->helium;
			break;
		case DC_FIELD_SALINITY:
			density = array_uint16_be (data + 83);
			if (density == 1000)
				water->type = DC_WATER_FRESH;
			else
				water->type = DC_WATER_SALT;
			water->density = density;
			break;
		case DC_FIELD_ATMOSPHERIC:
			*((double *) value) = array_uint16_be (data + 47) / 1000.0;
			break;
		case DC_FIELD_DIVEMODE:
			*((dc_divemode_t *) value) = parser->mode;
			break;
		case DC_FIELD_STRING:
			switch(flags) {
			case 0: // Battery
				string->desc = "Battery at end";
				snprintf(buf, BUFLEN, "%.1f", data[9] / 10.0);
				break;
			case 1: // Serial
				string->desc = "Serial";
				snprintf(buf, BUFLEN, "%08x", parser->serial);
				break;
			case 2: // FW Version
				string->desc = "FW Version";
				snprintf(buf, BUFLEN, "%2x", data[19]);
				break;
			case 3: /* Deco model */
				string->desc = "Deco model";
				switch (data[67]) {
				case 0:
					strncpy(buf, "GF", BUFLEN);
					break;
				case 1:
					strncpy(buf, "VPM-B", BUFLEN);
					break;
				case 2:
					strncpy(buf, "VPM-B/GFS", BUFLEN);
					break;
				default:
					return DC_STATUS_DATAFORMAT;
				}
				break;
			case 4: /* Deco model info */
				string->desc = "Deco model info";
				switch (data[67]) {
				case 0:
					snprintf(buf, BUFLEN, "GF %u/%u", data[4], data[5]);
					break;
				case 1:
					snprintf(buf, BUFLEN, "VPM-B +%u", data[68]);
					break;
				case 2:
					snprintf(buf, BUFLEN, "VPM-B/GFS +%u %u%%", data[68], data[85]);
					break;
				default:
					return DC_STATUS_DATAFORMAT;
				}
				break;
			default:
				return DC_STATUS_UNSUPPORTED;
			}
			string->value = strdup(buf);
			break;
		default:
			return DC_STATUS_UNSUPPORTED;
		}
	}

	return DC_STATUS_SUCCESS;
}


static dc_status_t
shearwater_predator_parser_samples_foreach (dc_parser_t *abstract, dc_sample_callback_t callback, void *userdata)
{
	shearwater_predator_parser_t *parser = (shearwater_predator_parser_t *) abstract;

	const unsigned char *data = abstract->data;
	unsigned int size = abstract->size;

	// Cache the parser data.
	dc_status_t rc = shearwater_predator_parser_cache (parser);
	if (rc != DC_STATUS_SUCCESS)
		return rc;

	// Get the unit system.
	unsigned int units = data[8];

	// Previous gas mix.
	unsigned int o2_previous = 0, he_previous = 0;

	unsigned int time = 0;
	unsigned int offset = parser->headersize;
	unsigned int length = size - parser->footersize;
	while (offset < length) {
		dc_sample_value_t sample = {0};

		// Ignore empty samples.
		if (array_isequal (data + offset, parser->samplesize, 0x00)) {
			offset += parser->samplesize;
			continue;
		}

		// Time (seconds).
		time += 10;
		sample.time = time;
		if (callback) callback (DC_SAMPLE_TIME, sample, userdata);

		// Depth (1/10 m or ft).
		unsigned int depth = array_uint16_be (data + offset);
		if (units == IMPERIAL)
			sample.depth = depth * FEET / 10.0;
		else
			sample.depth = depth / 10.0;
		if (callback) callback (DC_SAMPLE_DEPTH, sample, userdata);

		// Temperature (°C or °F).
		int temperature = (signed char) data[offset + 13];
		if (temperature < 0) {
			// Fix negative temperatures.
			temperature += 102;
			if (temperature > 0) {
				temperature = 0;
			}
		}
		if (units == IMPERIAL)
			sample.temperature = (temperature - 32.0) * (5.0 / 9.0);
		else
			sample.temperature = temperature;
		if (callback) callback (DC_SAMPLE_TEMPERATURE, sample, userdata);

		// Status flags.
		unsigned int status = data[offset + 11];

		if ((status & OC) == 0) {
<<<<<<< HEAD
			// PPO2 -- only return PPO2 if we are in closed circuit mode
			sample.ppo2 = data[offset + 6] / 100.0;
			if (callback) callback (DC_SAMPLE_PPO2, sample, userdata);
=======
			// PPO2
#ifdef SENSOR_AVERAGE
			sample.ppo2 = data[offset + 6] / 100.0;
			if (callback) callback (DC_SAMPLE_PPO2, sample, userdata);
#else
			if ((status & PPO2_EXTERNAL) == 0) {
				sample.ppo2 = data[offset + 12] * parser->calibration[0];
				if (callback && (data[86] & 0x01)) callback (DC_SAMPLE_PPO2, sample, userdata);

				sample.ppo2 = data[offset + 14] * parser->calibration[1];
				if (callback && (data[86] & 0x02)) callback (DC_SAMPLE_PPO2, sample, userdata);

				sample.ppo2 = data[offset + 15] * parser->calibration[2];
				if (callback && (data[86] & 0x04)) callback (DC_SAMPLE_PPO2, sample, userdata);
			}
#endif
>>>>>>> e2d623fc

			// Setpoint
			if (parser->petrel) {
				sample.setpoint = data[offset + 18] / 100.0;
			} else {
				if (status & SETPOINT_HIGH) {
					sample.setpoint = data[18] / 100.0;
				} else {
					sample.setpoint = data[17] / 100.0;
				}
			}
			if (callback) callback (DC_SAMPLE_SETPOINT, sample, userdata);
		}

		// CNS
		if (parser->petrel) {
			sample.cns = data[offset + 22] / 100.0;
			if (callback) callback (DC_SAMPLE_CNS, sample, userdata);
		}

		// Gaschange.
		unsigned int o2 = data[offset + 7];
		unsigned int he = data[offset + 8];
		if (o2 != o2_previous || he != he_previous) {
			unsigned int idx = shearwater_predator_find_gasmix (parser, o2, he);
			if (idx >= parser->ngasmixes) {
				ERROR (abstract->context, "Invalid gas mix.");
				return DC_STATUS_DATAFORMAT;
			}

			sample.gasmix = idx;
			if (callback) callback (DC_SAMPLE_GASMIX, sample, userdata);
			o2_previous = o2;
			he_previous = he;
		}

		// Deco stop / NDL.
		unsigned int decostop = array_uint16_be (data + offset + 2);
		if (decostop) {
			sample.deco.type = DC_DECO_DECOSTOP;
			if (units == IMPERIAL)
				sample.deco.depth = decostop * FEET;
			else
				sample.deco.depth = decostop;
		} else {
			sample.deco.type = DC_DECO_NDL;
			sample.deco.depth = 0.0;
		}
		sample.deco.time = data[offset + 9] * 60;
		if (callback) callback (DC_SAMPLE_DECO, sample, userdata);

		offset += parser->samplesize;
	}

	return DC_STATUS_SUCCESS;
}<|MERGE_RESOLUTION|>--- conflicted
+++ resolved
@@ -71,11 +71,8 @@
 	unsigned int ngasmixes;
 	unsigned int oxygen[NGASMIXES];
 	unsigned int helium[NGASMIXES];
-<<<<<<< HEAD
+	double calibration[3];
 	unsigned int serial;
-=======
-	double calibration[3];
->>>>>>> e2d623fc
 	dc_divemode_t mode;
 };
 
@@ -120,11 +117,7 @@
 
 
 static dc_status_t
-<<<<<<< HEAD
-shearwater_common_parser_create (dc_parser_t **out, dc_context_t *context, unsigned int serial, unsigned int petrel)
-=======
-shearwater_common_parser_create (dc_parser_t **out, dc_context_t *context, unsigned int model, unsigned int petrel)
->>>>>>> e2d623fc
+shearwater_common_parser_create (dc_parser_t **out, dc_context_t *context, unsigned int model, unsigned int serial, unsigned int petrel)
 {
 	shearwater_predator_parser_t *parser = NULL;
 	const dc_parser_vtable_t *vtable = NULL;
@@ -148,19 +141,11 @@
 		return DC_STATUS_NOMEMORY;
 	}
 
-<<<<<<< HEAD
-	// Initialize the base class.
-=======
 	// Set the default values.
 	parser->model = model;
->>>>>>> e2d623fc
 	parser->petrel = petrel;
+	parser->samplesize = samplesize;
 	parser->serial = serial;
-	if (petrel) {
-		parser->samplesize = SZ_SAMPLE_PETREL;
-	} else {
-		parser->samplesize = SZ_SAMPLE_PREDATOR;
-	}
 
 	// Set the default values.
 	parser->cached = 0;
@@ -180,28 +165,16 @@
 
 
 dc_status_t
-<<<<<<< HEAD
-shearwater_predator_parser_create (dc_parser_t **out, dc_context_t *context, unsigned int serial)
-{
-	return shearwater_common_parser_create (out, context, serial, 0);
-=======
-shearwater_predator_parser_create (dc_parser_t **out, dc_context_t *context, unsigned int model)
-{
-	return shearwater_common_parser_create (out, context, model, 0);
->>>>>>> e2d623fc
+shearwater_predator_parser_create (dc_parser_t **out, dc_context_t *context, unsigned int model, unsigned int serial)
+{
+	return shearwater_common_parser_create (out, context, model, serial, 0);
 }
 
 
 dc_status_t
-<<<<<<< HEAD
-shearwater_petrel_parser_create (dc_parser_t **out, dc_context_t *context, unsigned int serial)
-{
-	return shearwater_common_parser_create (out, context, serial, 1);
-=======
-shearwater_petrel_parser_create (dc_parser_t **out, dc_context_t *context, unsigned int model)
-{
-	return shearwater_common_parser_create (out, context, model, 1);
->>>>>>> e2d623fc
+shearwater_petrel_parser_create (dc_parser_t **out, dc_context_t *context, unsigned int model, unsigned int serial)
+{
+	return shearwater_common_parser_create (out, context, model, serial, 1);
 }
 
 
@@ -535,11 +508,6 @@
 		unsigned int status = data[offset + 11];
 
 		if ((status & OC) == 0) {
-<<<<<<< HEAD
-			// PPO2 -- only return PPO2 if we are in closed circuit mode
-			sample.ppo2 = data[offset + 6] / 100.0;
-			if (callback) callback (DC_SAMPLE_PPO2, sample, userdata);
-=======
 			// PPO2
 #ifdef SENSOR_AVERAGE
 			sample.ppo2 = data[offset + 6] / 100.0;
@@ -556,7 +524,6 @@
 				if (callback && (data[86] & 0x04)) callback (DC_SAMPLE_PPO2, sample, userdata);
 			}
 #endif
->>>>>>> e2d623fc
 
 			// Setpoint
 			if (parser->petrel) {
