--- conflicted
+++ resolved
@@ -125,11 +125,7 @@
 		rc = suunto_d9_device_open (&device, context, name, dc_descriptor_get_model (descriptor));
 		break;
 	case DC_FAMILY_SUUNTO_EONSTEEL:
-<<<<<<< HEAD
 		rc = suunto_eonsteel_device_open (&device, context, name, dc_descriptor_get_model(descriptor));
-=======
-		rc = suunto_eonsteel_device_open (&device, context, dc_descriptor_get_model (descriptor));
->>>>>>> 1195abc2
 		break;
 	case DC_FAMILY_UWATEC_ALADIN:
 		rc = uwatec_aladin_device_open (&device, context, name);
